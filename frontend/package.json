--- conflicted
+++ resolved
@@ -19,10 +19,7 @@
     "@tanstack/react-query": "^5.85.5",
     "axios": "^1.11.0",
     "date-fns": "^4.1.0",
-<<<<<<< HEAD
     "date-fns-tz": "^2.0.1",
-=======
->>>>>>> 89511683
     "jspdf": "^2.5.1",
     "jspdf-autotable": "^3.5.31",
     "react": "^18.2.0",
@@ -32,12 +29,8 @@
     "recharts": "^3.1.2",
     "socket.io-client": "^4.8.1",
     "typescript": "^4.9.5",
-<<<<<<< HEAD
-    "xlsx": "^0.18.5"
-=======
     "xlsx": "^0.18.5",
     "zustand": "^5.0.8"
->>>>>>> 89511683
   },
   "devDependencies": {
     "@storybook/addon-a11y": "^9.1.3",
