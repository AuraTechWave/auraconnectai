--- conflicted
+++ resolved
@@ -56,15 +56,20 @@
   - Getting Started:
     - guides/getting-started.md
     - Developer Personas: guides/developer-personas.md
+    - Customer Web App: guides/customer-web-app.md
       
   - Core Modules:
     - modules/README.md
     - Restaurant Operations:
       - Orders: modules/orders/README.md
       - Menu: modules/menu/README.md
+      - Table Management: modules/table-management/README.md
+      - Recipe Management: modules/recipe-management/README.md
     - Staff & Finance:
       - Staff Management: modules/staff/README.md
       - Payroll Production Checklist: modules/payroll/production-checklist.md
+      - Payments: modules/payments/README.md
+      - Pricing Rules: modules/pricing-rules/README.md
       
   - Architecture:
     - architecture/README.md
@@ -168,11 +173,8 @@
       version_selector: true
       css_dir: css
       javascript_dir: js
-<<<<<<< HEAD
   - mermaid2:
       version: 10.6.0
-=======
->>>>>>> c58e8be0
 
 extra:
   version:
