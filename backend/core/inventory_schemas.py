--- conflicted
+++ resolved
@@ -101,15 +101,9 @@
     alert_threshold_percentage: Optional[float] = Field(None, ge=0, le=100)
     is_active: bool = True
 
-<<<<<<< HEAD
     @field_validator("max_quantity", mode="after")
     def validate_max_quantity(cls, v, values):
         if v is not None and "threshold" in values and v < values["threshold"]:
-=======
-    @field_validator("max_quantity")
-    def validate_max_quantity(cls, v, info):
-        if v is not None and "threshold" in info.data and v < info.data["threshold"]:
->>>>>>> 667c9833
             raise ValueError("max_quantity must be >= threshold")
         return v
 
@@ -219,13 +213,8 @@
     notes: Optional[str] = None
     location: Optional[str] = Field(None, max_length=100)
 
-<<<<<<< HEAD
     @field_validator("quantity_adjusted", mode="after")
     def validate_quantity_adjusted(cls, v, values):
-=======
-    @field_validator("quantity_adjusted")
-    def validate_quantity_adjusted(cls, v, info):
->>>>>>> 667c9833
         if "adjustment_type" in values:
             adj_type = info.data["adjustment_type"]
             # For waste, expired, damaged - quantity must be positive (we're removing from inventory)
@@ -291,26 +280,16 @@
         None, max_length=100, description="Staff member who witnessed the waste"
     )
 
-<<<<<<< HEAD
     @field_validator("custom_reason", mode="after")
     def validate_custom_reason(cls, v, values):
         if "waste_reason" in values and values["waste_reason"] == WasteReason.OTHER:
-=======
-    @field_validator("custom_reason")
-    def validate_custom_reason(cls, v, info):
-        if "waste_reason" in values and info.data["waste_reason"] == WasteReason.OTHER:
->>>>>>> 667c9833
             if not v or len(v.strip()) < 10:
                 raise ValueError(
                     "Custom reason is required when waste_reason is OTHER (min 10 characters)"
                 )
         return v
 
-<<<<<<< HEAD
     @field_validator("quantity", mode="after")
-=======
-    @field_validator("quantity")
->>>>>>> 667c9833
     def validate_positive_quantity(cls, v):
         if v <= 0:
             raise ValueError("Waste quantity must be greater than zero")
