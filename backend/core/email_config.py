# backend/core/email_config.py

"""
Email configuration settings
"""

from typing import Optional
from pydantic_settings import BaseSettings
from pydantic import field_validator, Field


class EmailSettings(BaseSettings):
    """Email service configuration settings"""
    
    # Email Provider Settings
    EMAIL_DEFAULT_PROVIDER: str = Field(default="sendgrid", env="EMAIL_DEFAULT_PROVIDER")
    EMAIL_FROM_ADDRESS: str = Field(..., env="EMAIL_FROM_ADDRESS")
    EMAIL_FROM_NAME: str = Field(..., env="EMAIL_FROM_NAME")
    
    # SendGrid Settings
    SENDGRID_API_KEY: Optional[str] = Field(None, env="SENDGRID_API_KEY")
    SENDGRID_WEBHOOK_SECRET: Optional[str] = Field(None, env="SENDGRID_WEBHOOK_SECRET")
    
    # AWS SES Settings
    AWS_ACCESS_KEY_ID: Optional[str] = Field(None, env="AWS_ACCESS_KEY_ID")
    AWS_SECRET_ACCESS_KEY: Optional[str] = Field(None, env="AWS_SECRET_ACCESS_KEY")
    AWS_REGION: str = Field(default="us-east-1", env="AWS_REGION")
    SES_CONFIGURATION_SET: Optional[str] = Field(None, env="SES_CONFIGURATION_SET")
    
    # SMTP Settings (fallback)
    SMTP_HOST: Optional[str] = Field(None, env="SMTP_HOST")
    SMTP_PORT: int = Field(default=587, env="SMTP_PORT")
    SMTP_USERNAME: Optional[str] = Field(None, env="SMTP_USERNAME")
    SMTP_PASSWORD: Optional[str] = Field(None, env="SMTP_PASSWORD")
    SMTP_USE_TLS: bool = Field(default=True, env="SMTP_USE_TLS")
    
    # General Email Settings
    EMAIL_MAX_RETRY_ATTEMPTS: int = Field(default=3, env="EMAIL_MAX_RETRY_ATTEMPTS")
    EMAIL_RETRY_DELAY_MINUTES: int = Field(default=5, env="EMAIL_RETRY_DELAY_MINUTES")
    EMAIL_BATCH_SIZE: int = Field(default=50, env="EMAIL_BATCH_SIZE")
    EMAIL_RATE_LIMIT_PER_MINUTE: int = Field(default=100, env="EMAIL_RATE_LIMIT_PER_MINUTE")
    
    # Template Settings
    EMAIL_TEMPLATE_CACHE_TTL: int = Field(default=3600, env="EMAIL_TEMPLATE_CACHE_TTL")
    
    # Tracking Settings
    EMAIL_TRACK_OPENS: bool = Field(default=True, env="EMAIL_TRACK_OPENS")
    EMAIL_TRACK_CLICKS: bool = Field(default=True, env="EMAIL_TRACK_CLICKS")
    
    # Unsubscribe Settings
    EMAIL_UNSUBSCRIBE_TOKEN_LENGTH: int = Field(default=32, env="EMAIL_UNSUBSCRIBE_TOKEN_LENGTH")
    
    # Restaurant/Business Information
    RESTAURANT_NAME: str = Field(..., env="RESTAURANT_NAME")
    RESTAURANT_ADDRESS: str = Field(..., env="RESTAURANT_ADDRESS")
    RESTAURANT_PHONE: str = Field(..., env="RESTAURANT_PHONE")
    RESTAURANT_EMAIL: str = Field(..., env="RESTAURANT_EMAIL")
    RESTAURANT_WEBSITE: Optional[str] = Field(None, env="RESTAURANT_WEBSITE")
    
    # URLs
    FRONTEND_URL: str = Field(..., env="FRONTEND_URL")
    APP_URL: str = Field(..., env="APP_URL")
    
    # Support Information
    SUPPORT_EMAIL: Optional[str] = Field(None, env="SUPPORT_EMAIL")
    
    # Marketing Settings
    WELCOME_OFFER_ENABLED: bool = Field(default=False, env="WELCOME_OFFER_ENABLED")
    WELCOME_OFFER_DESCRIPTION: Optional[str] = Field(None, env="WELCOME_OFFER_DESCRIPTION")
    WELCOME_OFFER_CODE: Optional[str] = Field(None, env="WELCOME_OFFER_CODE")
    
    # Social Media
    FACEBOOK_URL: Optional[str] = Field(None, env="FACEBOOK_URL")
    INSTAGRAM_URL: Optional[str] = Field(None, env="INSTAGRAM_URL")
    TWITTER_URL: Optional[str] = Field(None, env="TWITTER_URL")
    
    class Config:
        env_file = ".env"
        env_file_encoding = "utf-8"
        case_sensitive = False
    
<<<<<<< HEAD
    @field_validator("EMAIL_DEFAULT_PROVIDER", mode="after")
=======
    @field_validator("EMAIL_DEFAULT_PROVIDER")
>>>>>>> 667c9833
    def validate_provider(cls, v):
        """Validate email provider selection"""
        valid_providers = ["sendgrid", "aws_ses", "mailgun", "smtp"]
        if v not in valid_providers:
            raise ValueError(f"Email provider must be one of: {', '.join(valid_providers)}")
        return v
    
<<<<<<< HEAD
    @field_validator("SENDGRID_API_KEY", mode="after")
    def validate_sendgrid_config(cls, v, values):
=======
    @field_validator("SENDGRID_API_KEY")
    def validate_sendgrid_config(cls, v, info):
>>>>>>> 667c9833
        """Validate SendGrid configuration if selected"""
        if info.data.get("EMAIL_DEFAULT_PROVIDER") == "sendgrid" and not v:
            raise ValueError("SENDGRID_API_KEY is required when using SendGrid provider")
        return v
    
<<<<<<< HEAD
    @field_validator("AWS_SECRET_ACCESS_KEY", mode="after")
    def validate_ses_config(cls, v, values):
=======
    @field_validator("AWS_SECRET_ACCESS_KEY")
    def validate_ses_config(cls, v, info):
>>>>>>> 667c9833
        """Validate AWS SES configuration if selected"""
        if info.data.get("EMAIL_DEFAULT_PROVIDER") == "aws_ses":
            if not v or not info.data.get("AWS_ACCESS_KEY_ID"):
                raise ValueError("AWS credentials are required when using AWS SES provider")
        return v


# Create a cached instance
_email_settings = None

def get_email_settings() -> EmailSettings:
    """Get cached email settings instance"""
    global _email_settings
    if _email_settings is None:
        _email_settings = EmailSettings()
    return _email_settings


# Make settings available at module level
email_settings = get_email_settings()<|MERGE_RESOLUTION|>--- conflicted
+++ resolved
@@ -79,11 +79,7 @@
         env_file_encoding = "utf-8"
         case_sensitive = False
     
-<<<<<<< HEAD
     @field_validator("EMAIL_DEFAULT_PROVIDER", mode="after")
-=======
-    @field_validator("EMAIL_DEFAULT_PROVIDER")
->>>>>>> 667c9833
     def validate_provider(cls, v):
         """Validate email provider selection"""
         valid_providers = ["sendgrid", "aws_ses", "mailgun", "smtp"]
@@ -91,25 +87,15 @@
             raise ValueError(f"Email provider must be one of: {', '.join(valid_providers)}")
         return v
     
-<<<<<<< HEAD
     @field_validator("SENDGRID_API_KEY", mode="after")
     def validate_sendgrid_config(cls, v, values):
-=======
-    @field_validator("SENDGRID_API_KEY")
-    def validate_sendgrid_config(cls, v, info):
->>>>>>> 667c9833
         """Validate SendGrid configuration if selected"""
         if info.data.get("EMAIL_DEFAULT_PROVIDER") == "sendgrid" and not v:
             raise ValueError("SENDGRID_API_KEY is required when using SendGrid provider")
         return v
     
-<<<<<<< HEAD
     @field_validator("AWS_SECRET_ACCESS_KEY", mode="after")
     def validate_ses_config(cls, v, values):
-=======
-    @field_validator("AWS_SECRET_ACCESS_KEY")
-    def validate_ses_config(cls, v, info):
->>>>>>> 667c9833
         """Validate AWS SES configuration if selected"""
         if info.data.get("EMAIL_DEFAULT_PROVIDER") == "aws_ses":
             if not v or not info.data.get("AWS_ACCESS_KEY_ID"):
