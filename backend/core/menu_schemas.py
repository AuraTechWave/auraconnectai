--- conflicted
+++ resolved
@@ -135,17 +135,10 @@
     display_order: int = Field(default=0, ge=0)
     is_active: bool = True
 
-<<<<<<< HEAD
     @field_validator("max_selections", mode="after")
     def validate_max_selections(cls, v, values):
         if v is not None and "min_selections" in values:
             if v < values["min_selections"]:
-=======
-    @field_validator("max_selections")
-    def validate_max_selections(cls, v, info):
-        if v is not None and "min_selections" in info.data:
-            if v < info.data["min_selections"]:
->>>>>>> 667c9833
                 raise ValueError("max_selections must be >= min_selections")
         return v
 
