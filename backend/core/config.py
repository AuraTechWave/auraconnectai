"""
Enhanced configuration management for production security.

Addresses security concerns by moving secrets to environment variables
and providing proper configuration validation.
"""

import os
from typing import List, Optional

from pydantic import Field, ValidationInfo, field_validator
from pydantic_settings import BaseSettings
from functools import lru_cache
from .secrets import get_required_secret, get_optional_secret


class Settings(BaseSettings):
    """
    Application settings with environment variable support.

    Addresses security concern: "Move secrets and credentials to .env
    and integrate with a real user system."
    """

    # Database Configuration
    database_url: str = Field(default=None)
    database_test_url: Optional[str] = None
    
    def __init__(self, **values):
        # Override database_url to use secure secret management
        # Only in non-test environments
        if not values.get('database_url') and os.getenv('PYTEST_CURRENT_TEST') is None:
            values['database_url'] = get_required_secret(
                "Database connection URL", 
                "DATABASE_URL"
            )
        elif not values.get('database_url'):
            # For tests, use a default test database URL
            values['database_url'] = os.getenv('DATABASE_URL', 'postgresql://test:test@localhost/test')
        super().__init__(**values)

    # JWT Authentication
    jwt_secret_key: str = Field(default=None)
    jwt_algorithm: str = "HS256"
    jwt_access_token_expire_minutes: int = 30
    jwt_refresh_token_expire_days: int = 7
    
    @field_validator("jwt_secret_key", mode='before')
    def set_jwt_secret(cls, v):
        if v is None:
            return get_required_secret("JWT secret key", "JWT_SECRET_KEY")
        return v

    # API Security & Rate Limiting
    api_rate_limit_per_minute: int = 60
    cors_origins: List[str] = ["http://localhost:3000"]

    # Rate Limiting Configuration
    rate_limit_enabled: bool = True
    default_rate_limit: int = 100  # requests per minute
    auth_rate_limit: int = 5  # login attempts per minute

    # Payroll Configuration
    default_overtime_threshold_hours: float = 40.0
    default_benefit_proration_factor: float = 0.46
    tax_calculation_timeout_seconds: int = 30

    # Redis Configuration (for production job tracking and rate limiting)
    redis_url: Optional[str] = None
    REDIS_HOST: str = "localhost"
    REDIS_PORT: int = 6379
    REDIS_DB: int = 0
    REDIS_PASSWORD: Optional[str] = None

    # Email Configuration
    smtp_server: Optional[str] = None
    smtp_port: int = 587
    smtp_username: Optional[str] = None
    smtp_password: Optional[str] = None

    # Environment Settings
    environment: str = Field(default="development", env="ENVIRONMENT")
    debug: bool = Field(default=False)  # Default to False for safety
    log_level: str = Field(default="INFO", env="LOG_LEVEL")
    
<<<<<<< HEAD
    @field_validator("debug", mode="before")
    @classmethod
    def set_debug_based_on_environment(
        cls, v: Optional[bool], info: ValidationInfo
    ) -> bool:
        """Set debug based on environment if not explicitly set."""
        env = (info.data.get("environment") or "development").lower()
=======
    @field_validator("debug", mode='before')
    @classmethod
    def set_debug_based_on_environment(cls, v, info):
        """Set debug based on environment if not explicitly set."""
        env = info.data.get("environment", "development").lower()
>>>>>>> b9f1c4b4
        if env == "production":
            return False  # Never allow debug in production
        if env == "development" and v is None:
            return True  # Default to True in development
        return bool(v) if v is not None else False

    # External POS Webhook Configuration
    WEBHOOK_MAX_RETRY_ATTEMPTS: int = 3
    WEBHOOK_RETRY_DELAYS: List[int] = [60, 300, 900]  # seconds: 1min, 5min, 15min
    WEBHOOK_RETRY_SCHEDULER_INTERVAL_MINUTES: int = 5
    WEBHOOK_HEALTH_CHECK_INTERVAL_MINUTES: int = 5
    WEBHOOK_CLEANUP_INTERVAL_HOURS: int = 1
    WEBHOOK_RETENTION_DAYS: int = 30
    WEBHOOK_DUPLICATE_WINDOW_MINUTES: int = 60
    WEBHOOK_TIMESTAMP_TOLERANCE_SECONDS: int = 300  # 5 minutes
    WEBHOOK_HTTP_TIMEOUT_SECONDS: int = 30
    WEBHOOK_CLEANUP_MAX_DELETE_BATCH: int = 1000
    WEBHOOK_RATE_LIMIT_PER_MINUTE: int = 60
    WEBHOOK_RETRY_BATCH_SIZE: int = 20  # Max webhooks to retry per batch
    WEBHOOK_ORDER_MATCH_WINDOW_MINUTES: int = 10  # Time window for order matching
    WEBHOOK_RECENT_EVENTS_LIMIT: int = 10  # Number of recent events to display
    WEBHOOK_HEALTH_CHECK_HOURS: int = 24  # Time window for health check stats
    WEBHOOK_HEALTH_DEGRADED_THRESHOLD: int = (
        5  # Failed webhooks before status is degraded
    )
    WEBHOOK_STATS_DEFAULT_HOURS: int = 24  # Default time period for statistics
    WEBHOOK_STATS_MAX_HOURS: int = 168  # Maximum time period for statistics (7 days)
    WEBHOOK_RETRY_API_LIMIT: int = 50  # Maximum webhooks to retry via API
    WEBHOOK_LOG_RESPONSE_TRUNCATE: int = 1000  # Max response body chars to store
    WEBHOOK_SUCCESS_STATUS_MIN: int = 200  # Minimum successful HTTP status code
    WEBHOOK_SUCCESS_STATUS_MAX: int = (
        300  # Maximum successful HTTP status code (exclusive)
    )
    WEBHOOK_CENTS_TO_DOLLARS: int = 100  # Conversion factor for cents to dollars

    # File Upload Configuration
    max_upload_size_mb: int = 10
    allowed_file_types: List[str] = ["csv", "xlsx", "pdf"]

    # Background Job Configuration
    background_job_timeout_seconds: int = 300
    max_concurrent_payroll_jobs: int = 5

    # Multi-tenant Configuration
    default_tenant_id: int = 1
    enable_multi_tenant: bool = True

    # RBAC Configuration
    rbac_admin_override_enabled: bool = (
        True  # Enable admin bypass in dev, disable in prod
    )
    rbac_deny_precedence: bool = True  # Deny permissions always take precedence
    rbac_session_cache_ttl_minutes: int = 15  # Session cache TTL

    # Order Sync Configuration
    CLOUD_SYNC_ENDPOINT: str = "https://api.auraconnect.ai/sync"
    CLOUD_API_KEY: str = ""
    POS_TERMINAL_ID: str = "POS-001"

    # Sync Settings
    SYNC_ENABLED: bool = True
    SYNC_INTERVAL_MINUTES: int = 10
    SYNC_BATCH_SIZE: int = 50
    SYNC_MAX_RETRIES: int = 3
    SYNC_RETRY_BACKOFF_BASE: float = 2.0  # Exponential backoff base
    SYNC_RETRY_MAX_WAIT_MINUTES: int = 60  # Max retry wait time
    SYNC_CONCURRENT_ORDERS: int = 10  # Max concurrent order syncs
    SYNC_HTTP_TIMEOUT_SECONDS: int = 30  # HTTP request timeout
    SYNC_HEALTH_CHECK_INTERVAL_MINUTES: int = 5  # Health check frequency
    SYNC_CLEANUP_INTERVAL_HOURS: int = 24  # Old log cleanup frequency
    SYNC_LOG_RETENTION_DAYS: int = 30  # How long to keep sync logs
    SYNC_CONFLICT_AUTO_RESOLVE_HOURS: int = 24  # Auto-resolve old conflicts
    SYNC_DASHBOARD_POLL_SECONDS: int = 30  # Frontend polling interval

    # POS Sync configuration
    POS_SYNC_RECENT_HOURS: int = 24  # Hours to consider for recent orders
    POS_SYNC_BATCH_PREFIX: str = "manual"  # Prefix for manual sync batch IDs
    POS_SYNC_DATE_FORMAT: str = "%Y%m%d_%H%M%S"  # Date format for batch IDs
    POS_SYNC_RATE_LIMIT_PER_MINUTE: int = 1  # Max sync requests per minute

    model_config = {
        "env_file": ".env",
        "env_file_encoding": "utf-8",
        "case_sensitive": False,
        "extra": "allow"
    }


    @field_validator("cors_origins", mode='before')
    def parse_cors_origins(cls, v):
        """Parse CORS origins from string or list."""
        if isinstance(v, str):
            return [origin.strip() for origin in v.split(",")]
        return v

    @field_validator("allowed_file_types", mode='before')
    def parse_allowed_file_types(cls, v):
        """Parse allowed file types from string or list."""
        if isinstance(v, str):
            return [file_type.strip() for file_type in v.split(",")]
        return v

    @property
    def is_production(self) -> bool:
        """Check if running in production environment."""
        return self.environment.lower() == "production"

    @property
    def is_development(self) -> bool:
        """Check if running in development environment."""
        return self.environment.lower() == "development"

    @property
    def redis_enabled(self) -> bool:
        """Check if Redis is configured for job tracking."""
        return self.redis_url is not None

    @property
    def email_enabled(self) -> bool:
        """Check if email is configured for notifications."""
        return all([self.smtp_server, self.smtp_username, self.smtp_password])


@lru_cache()
def get_settings() -> Settings:
    """
    Get application settings (cached).

    Returns:
        Settings instance with environment variables loaded
    """
    return Settings()


# Export settings instance for easy import
settings = get_settings()


# Security validation on import
def validate_production_config():
    """Validate configuration for production deployment."""
    if settings.is_production:
        security_issues = []

        # JWT secret validation is now handled in secrets.py

        if settings.debug:
            security_issues.append("DEBUG is enabled in production")

        if "localhost" in str(settings.database_url):
            security_issues.append("Database URL appears to use localhost")

        if not settings.redis_enabled:
            security_issues.append("Redis not configured for job tracking")

        if security_issues:
            raise ValueError(
                f"Production security issues detected: {', '.join(security_issues)}"
            )


# Validate on import if in production
if settings.is_production:
    validate_production_config()<|MERGE_RESOLUTION|>--- conflicted
+++ resolved
@@ -83,7 +83,6 @@
     debug: bool = Field(default=False)  # Default to False for safety
     log_level: str = Field(default="INFO", env="LOG_LEVEL")
     
-<<<<<<< HEAD
     @field_validator("debug", mode="before")
     @classmethod
     def set_debug_based_on_environment(
@@ -91,13 +90,6 @@
     ) -> bool:
         """Set debug based on environment if not explicitly set."""
         env = (info.data.get("environment") or "development").lower()
-=======
-    @field_validator("debug", mode='before')
-    @classmethod
-    def set_debug_based_on_environment(cls, v, info):
-        """Set debug based on environment if not explicitly set."""
-        env = info.data.get("environment", "development").lower()
->>>>>>> b9f1c4b4
         if env == "production":
             return False  # Never allow debug in production
         if env == "development" and v is None:
