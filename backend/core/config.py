"""
Enhanced configuration management for production security.

Addresses security concerns by moving secrets to environment variables
and providing proper configuration validation.
"""

import os
from typing import List, Optional

from pydantic import Field, field_validator
from pydantic_settings import BaseSettings
from functools import lru_cache
from .secrets import get_required_secret, get_optional_secret


class Settings(BaseSettings):
    """
    Application settings with environment variable support.

    Addresses security concern: "Move secrets and credentials to .env
    and integrate with a real user system."
    """

    # Database Configuration
    database_url: str = Field(default=None)
    database_test_url: Optional[str] = None
    
    def __init__(self, **values):
        # Override database_url to use secure secret management
        # Only in non-test environments
        if not values.get('database_url') and os.getenv('PYTEST_CURRENT_TEST') is None:
            values['database_url'] = get_required_secret(
                "Database connection URL", 
                "DATABASE_URL"
            )
        elif not values.get('database_url'):
            # For tests, use a default test database URL
            values['database_url'] = os.getenv('DATABASE_URL', 'postgresql://test:test@localhost/test')
        super().__init__(**values)

    # JWT Authentication
    jwt_secret_key: str = Field(default=None)
    jwt_algorithm: str = "HS256"
    jwt_access_token_expire_minutes: int = 30
    jwt_refresh_token_expire_days: int = 7
    
    @field_validator("jwt_secret_key", mode='before')
    def set_jwt_secret(cls, v):
        if v is None:
            return get_required_secret("JWT secret key", "JWT_SECRET_KEY")
        return v

    # API Security & Rate Limiting
    api_rate_limit_per_minute: int = 60
    cors_origins: List[str] = ["http://localhost:3000"]

    # Rate Limiting Configuration
    rate_limit_enabled: bool = True
    default_rate_limit: int = 100  # requests per minute
    auth_rate_limit: int = 5  # login attempts per minute

    # Payroll Configuration
    default_overtime_threshold_hours: float = 40.0
    default_benefit_proration_factor: float = 0.46
    tax_calculation_timeout_seconds: int = 30

    # Redis Configuration (for production job tracking and rate limiting)
    redis_url: Optional[str] = None
    REDIS_HOST: str = "localhost"
    REDIS_PORT: int = 6379
    REDIS_DB: int = 0
    REDIS_PASSWORD: Optional[str] = None

    # Email Configuration
    smtp_server: Optional[str] = None
    smtp_port: int = 587
    smtp_username: Optional[str] = None
    smtp_password: Optional[str] = None

    # Environment Settings
    environment: str = Field(default="development", env="ENVIRONMENT")
    debug: bool = Field(default=False)  # Default to False for safety
    log_level: str = Field(default="INFO", env="LOG_LEVEL")
    
<<<<<<< HEAD
    @field_validator("debug", mode='before')
    @classmethod
=======
    @field_validator("debug", mode="before")
>>>>>>> 667c9833
    def set_debug_based_on_environment(cls, v, info):
        """Set debug based on environment if not explicitly set."""
        env = info.data.get("environment", "development").lower()
        if env == "production":
            return False  # Never allow debug in production
        elif env == "development" and v is None:
            return True  # Default to True in development
        return v

    # External POS Webhook Configuration
    WEBHOOK_MAX_RETRY_ATTEMPTS: int = 3
    WEBHOOK_RETRY_DELAYS: List[int] = [60, 300, 900]  # seconds: 1min, 5min, 15min
    WEBHOOK_RETRY_SCHEDULER_INTERVAL_MINUTES: int = 5
    WEBHOOK_HEALTH_CHECK_INTERVAL_MINUTES: int = 5
    WEBHOOK_CLEANUP_INTERVAL_HOURS: int = 1
    WEBHOOK_RETENTION_DAYS: int = 30
    WEBHOOK_DUPLICATE_WINDOW_MINUTES: int = 60
    WEBHOOK_TIMESTAMP_TOLERANCE_SECONDS: int = 300  # 5 minutes
    WEBHOOK_HTTP_TIMEOUT_SECONDS: int = 30
    WEBHOOK_CLEANUP_MAX_DELETE_BATCH: int = 1000
    WEBHOOK_RATE_LIMIT_PER_MINUTE: int = 60
    WEBHOOK_RETRY_BATCH_SIZE: int = 20  # Max webhooks to retry per batch
    WEBHOOK_ORDER_MATCH_WINDOW_MINUTES: int = 10  # Time window for order matching
    WEBHOOK_RECENT_EVENTS_LIMIT: int = 10  # Number of recent events to display
    WEBHOOK_HEALTH_CHECK_HOURS: int = 24  # Time window for health check stats
    WEBHOOK_HEALTH_DEGRADED_THRESHOLD: int = (
        5  # Failed webhooks before status is degraded
    )
    WEBHOOK_STATS_DEFAULT_HOURS: int = 24  # Default time period for statistics
    WEBHOOK_STATS_MAX_HOURS: int = 168  # Maximum time period for statistics (7 days)
    WEBHOOK_RETRY_API_LIMIT: int = 50  # Maximum webhooks to retry via API
    WEBHOOK_LOG_RESPONSE_TRUNCATE: int = 1000  # Max response body chars to store
    WEBHOOK_SUCCESS_STATUS_MIN: int = 200  # Minimum successful HTTP status code
    WEBHOOK_SUCCESS_STATUS_MAX: int = (
        300  # Maximum successful HTTP status code (exclusive)
    )
    WEBHOOK_CENTS_TO_DOLLARS: int = 100  # Conversion factor for cents to dollars

    # File Upload Configuration
    max_upload_size_mb: int = 10
    allowed_file_types: List[str] = ["csv", "xlsx", "pdf"]

    # Background Job Configuration
    background_job_timeout_seconds: int = 300
    max_concurrent_payroll_jobs: int = 5

    # Multi-tenant Configuration
    default_tenant_id: int = 1
    enable_multi_tenant: bool = True

    # RBAC Configuration
    rbac_admin_override_enabled: bool = (
        True  # Enable admin bypass in dev, disable in prod
    )
    rbac_deny_precedence: bool = True  # Deny permissions always take precedence
    rbac_session_cache_ttl_minutes: int = 15  # Session cache TTL

    # Order Sync Configuration
    CLOUD_SYNC_ENDPOINT: str = "https://api.auraconnect.ai/sync"
    CLOUD_API_KEY: str = ""
    POS_TERMINAL_ID: str = "POS-001"

    # Sync Settings
    SYNC_ENABLED: bool = True
    SYNC_INTERVAL_MINUTES: int = 10
    SYNC_BATCH_SIZE: int = 50
    SYNC_MAX_RETRIES: int = 3
    SYNC_RETRY_BACKOFF_BASE: float = 2.0  # Exponential backoff base
    SYNC_RETRY_MAX_WAIT_MINUTES: int = 60  # Max retry wait time
    SYNC_CONCURRENT_ORDERS: int = 10  # Max concurrent order syncs
    SYNC_HTTP_TIMEOUT_SECONDS: int = 30  # HTTP request timeout
    SYNC_HEALTH_CHECK_INTERVAL_MINUTES: int = 5  # Health check frequency
    SYNC_CLEANUP_INTERVAL_HOURS: int = 24  # Old log cleanup frequency
    SYNC_LOG_RETENTION_DAYS: int = 30  # How long to keep sync logs
    SYNC_CONFLICT_AUTO_RESOLVE_HOURS: int = 24  # Auto-resolve old conflicts
    SYNC_DASHBOARD_POLL_SECONDS: int = 30  # Frontend polling interval

    # POS Sync configuration
    POS_SYNC_RECENT_HOURS: int = 24  # Hours to consider for recent orders
    POS_SYNC_BATCH_PREFIX: str = "manual"  # Prefix for manual sync batch IDs
    POS_SYNC_DATE_FORMAT: str = "%Y%m%d_%H%M%S"  # Date format for batch IDs
    POS_SYNC_RATE_LIMIT_PER_MINUTE: int = 1  # Max sync requests per minute

    model_config = {
        "env_file": ".env",
        "env_file_encoding": "utf-8",
        "case_sensitive": False,
        "extra": "allow"
    }


    @field_validator("cors_origins", mode='before')
    def parse_cors_origins(cls, v):
        """Parse CORS origins from string or list."""
        if isinstance(v, str):
            return [origin.strip() for origin in v.split(",")]
        return v

    @field_validator("allowed_file_types", mode='before')
    def parse_allowed_file_types(cls, v):
        """Parse allowed file types from string or list."""
        if isinstance(v, str):
            return [file_type.strip() for file_type in v.split(",")]
        return v

    @property
    def is_production(self) -> bool:
        """Check if running in production environment."""
        return self.environment.lower() == "production"

    @property
    def is_development(self) -> bool:
        """Check if running in development environment."""
        return self.environment.lower() == "development"

    @property
    def redis_enabled(self) -> bool:
        """Check if Redis is configured for job tracking."""
        return self.redis_url is not None

    @property
    def email_enabled(self) -> bool:
        """Check if email is configured for notifications."""
        return all([self.smtp_server, self.smtp_username, self.smtp_password])


@lru_cache()
def get_settings() -> Settings:
    """
    Get application settings (cached).

    Returns:
        Settings instance with environment variables loaded
    """
    return Settings()


# Export settings instance for easy import
settings = get_settings()


# Security validation on import
def validate_production_config():
    """Validate configuration for production deployment."""
    if settings.is_production:
        security_issues = []

        # JWT secret validation is now handled in secrets.py

        if settings.debug:
            security_issues.append("DEBUG is enabled in production")

        if "localhost" in str(settings.database_url):
            security_issues.append("Database URL appears to use localhost")

        if not settings.redis_enabled:
            security_issues.append("Redis not configured for job tracking")

        if security_issues:
            raise ValueError(
                f"Production security issues detected: {', '.join(security_issues)}"
            )


# Validate on import if in production
if settings.is_production:
    validate_production_config()<|MERGE_RESOLUTION|>--- conflicted
+++ resolved
@@ -83,12 +83,8 @@
     debug: bool = Field(default=False)  # Default to False for safety
     log_level: str = Field(default="INFO", env="LOG_LEVEL")
     
-<<<<<<< HEAD
     @field_validator("debug", mode='before')
     @classmethod
-=======
-    @field_validator("debug", mode="before")
->>>>>>> 667c9833
     def set_debug_based_on_environment(cls, v, info):
         """Set debug based on environment if not explicitly set."""
         env = info.data.get("environment", "development").lower()
