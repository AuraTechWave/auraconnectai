--- conflicted
+++ resolved
@@ -98,108 +98,62 @@
     current_user: dict = Depends(get_current_user)
 ):
     """Create a new shift"""
-    # Check for conflicts
-    service = SchedulingService(db)
-    conflicts = service.detect_conflicts(
-        shift.staff_id,
-        shift.start_time,
-        shift.end_time
-    )
-    
-    error_conflicts = [c for c in conflicts if c.severity == "error"]
-    if error_conflicts:
-        raise HTTPException(
-            status_code=400,
-            detail={
-                "message": "Scheduling conflicts detected",
-                "conflicts": [c.dict() for c in error_conflicts]
-            }
-        )
-    
-    # Calculate estimated cost
-    estimated_cost = service.calculate_labor_cost(
-        shift.staff_id,
-        shift.start_time,
-        shift.end_time,
-        shift.hourly_rate
-    )
-    
-    db_shift = EnhancedShift(
-        **shift.dict(),
-        estimated_cost=estimated_cost,
-        created_by_id=current_user["user_id"]
-    )
+    # Check permission
+    SchedulingPermissions.require_permission(
+        current_user["sub"],
+        "create_shift",
+        db,
+        location_id=shift.location_id
+    )
+    
+    db_shift = EnhancedShift(**shift.dict())
     db.add(db_shift)
     db.commit()
     db.refresh(db_shift)
-    
-    # Add staff name and role name for response
-    staff = db.query(StaffMember).filter(StaffMember.id == db_shift.staff_id).first()
-    response_dict = db_shift.__dict__.copy()
-    response_dict["staff_name"] = staff.name if staff else None
-    response_dict["role_name"] = staff.role.name if staff and staff.role else None
-    
-    return ShiftResponse(**response_dict)
+    return db_shift
 
 
 @router.get("/shifts", response_model=List[ShiftResponse])
 async def get_shifts(
-    start_date: date = Query(...),
-    end_date: date = Query(...),
+    location_id: Optional[int] = None,
     staff_id: Optional[int] = None,
-    location_id: Optional[int] = None,
+    role_id: Optional[int] = None,
+    start_date: Optional[date] = None,
+    end_date: Optional[date] = None,
     status: Optional[ShiftStatus] = None,
     db: Session = Depends(get_db),
     current_user: dict = Depends(get_current_user)
 ):
-    """Get shifts for a date range with eager loading to prevent N+1 queries"""
-    query = db.query(EnhancedShift).options(
-        joinedload(EnhancedShift.staff_member).joinedload(StaffMember.role),
-        selectinload(EnhancedShift.breaks),
-        joinedload(EnhancedShift.template)
-    ).filter(
-        EnhancedShift.date >= start_date,
-        EnhancedShift.date <= end_date
-    )
-    
+    """Get shifts with optional filters"""
+    query = db.query(EnhancedShift)
+    
+    if location_id:
+        query = query.filter(EnhancedShift.location_id == location_id)
     if staff_id:
         query = query.filter(EnhancedShift.staff_id == staff_id)
-    if location_id:
-        query = query.filter(EnhancedShift.location_id == location_id)
+    if role_id:
+        query = query.filter(EnhancedShift.role_id == role_id)
+    if start_date:
+        query = query.filter(EnhancedShift.date >= start_date)
+    if end_date:
+        query = query.filter(EnhancedShift.date <= end_date)
     if status:
         query = query.filter(EnhancedShift.status == status)
     
-    shifts = query.all()
-    
-    # Transform to response format (no additional queries needed)
-    result = []
-    for shift in shifts:
-        shift_dict = {
-            "id": shift.id,
-            "staff_id": shift.staff_id,
-            "staff_name": shift.staff_member.name if shift.staff_member else None,
-            "role_id": shift.role_id,
-            "role_name": shift.role.name if shift.role else None,
-            "location_id": shift.location_id,
-            "date": shift.date,
-            "start_time": shift.start_time,
-            "end_time": shift.end_time,
-            "shift_type": shift.shift_type,
-            "status": shift.status,
-            "template_id": shift.template_id,
-            "hourly_rate": shift.hourly_rate,
-            "estimated_cost": shift.estimated_cost,
-            "actual_cost": shift.actual_cost,
-            "notes": shift.notes,
-            "color": shift.color,
-            "breaks": shift.breaks,
-            "created_at": shift.created_at,
-            "updated_at": shift.updated_at,
-            "published_at": shift.published_at
-        }
-        result.append(ShiftResponse(**shift_dict))
-    
-    return result
+    return query.all()
+
+
+@router.get("/shifts/{shift_id}", response_model=ShiftResponse)
+async def get_shift(
+    shift_id: int,
+    db: Session = Depends(get_db),
+    current_user: dict = Depends(get_current_user)
+):
+    """Get a specific shift"""
+    shift = db.query(EnhancedShift).filter(EnhancedShift.id == shift_id).first()
+    if not shift:
+        raise HTTPException(status_code=404, detail="Shift not found")
+    return shift
 
 
 @router.put("/shifts/{shift_id}", response_model=ShiftResponse)
@@ -214,40 +168,12 @@
     if not db_shift:
         raise HTTPException(status_code=404, detail="Shift not found")
     
-    # Check conflicts if times or staff changed
-    if shift.start_time or shift.end_time or shift.staff_id:
-        service = SchedulingService(db)
-        conflicts = service.detect_conflicts(
-            shift.staff_id or db_shift.staff_id,
-            shift.start_time or db_shift.start_time,
-            shift.end_time or db_shift.end_time,
-            exclude_shift_id=shift_id
-        )
-        
-        error_conflicts = [c for c in conflicts if c.severity == "error"]
-        if error_conflicts:
-            raise HTTPException(
-                status_code=400,
-                detail={
-                    "message": "Scheduling conflicts detected",
-                    "conflicts": [c.dict() for c in error_conflicts]
-                }
-            )
-    
     for key, value in shift.dict(exclude_unset=True).items():
         setattr(db_shift, key, value)
     
     db.commit()
     db.refresh(db_shift)
-    
-    # Add staff name and role name for response
-    staff = db.query(StaffMember).filter(StaffMember.id == db_shift.staff_id).first()
-    response_dict = db_shift.__dict__.copy()
-    response_dict["staff_name"] = staff.name if staff else None
-    response_dict["role_name"] = staff.role.name if staff and staff.role else None
-    response_dict["breaks"] = db_shift.breaks
-    
-    return ShiftResponse(**response_dict)
+    return db_shift
 
 
 @router.delete("/shifts/{shift_id}")
@@ -256,23 +182,17 @@
     db: Session = Depends(get_db),
     current_user: dict = Depends(get_current_user)
 ):
-    """Delete or cancel a shift"""
-    db_shift = db.query(EnhancedShift).filter(EnhancedShift.id == shift_id).first()
-    if not db_shift:
+    """Delete a shift"""
+    shift = db.query(EnhancedShift).filter(EnhancedShift.id == shift_id).first()
+    if not shift:
         raise HTTPException(status_code=404, detail="Shift not found")
     
-    # Cancel instead of delete if published
-    if db_shift.status == ShiftStatus.PUBLISHED:
-        db_shift.status = ShiftStatus.CANCELLED
-        db.commit()
-        return {"message": "Shift cancelled"}
-    else:
-        db.delete(db_shift)
-        db.commit()
-        return {"message": "Shift deleted"}
-
-
-# Break Management
+    db.delete(shift)
+    db.commit()
+    return {"message": "Shift deleted successfully"}
+
+
+# Break Management Endpoints
 @router.post("/shifts/{shift_id}/breaks", response_model=ShiftBreakResponse)
 async def add_shift_break(
     shift_id: int,
@@ -285,84 +205,85 @@
     if not shift:
         raise HTTPException(status_code=404, detail="Shift not found")
     
-    # Validate break times are within shift
-    if break_data.start_time < shift.start_time or break_data.end_time > shift.end_time:
-        raise HTTPException(status_code=400, detail="Break times must be within shift times")
-    
-    duration_minutes = int((break_data.end_time - break_data.start_time).total_seconds() / 60)
-    
-    db_break = ShiftBreak(
-        shift_id=shift_id,
-        break_type=break_data.break_type,
-        start_time=break_data.start_time,
-        end_time=break_data.end_time,
-        duration_minutes=duration_minutes,
-        is_paid=break_data.is_paid
-    )
-    
+    db_break = ShiftBreak(**break_data.dict())
     db.add(db_break)
     db.commit()
     db.refresh(db_break)
     return db_break
 
 
-# Availability Management
+@router.get("/shifts/{shift_id}/breaks", response_model=List[ShiftBreakResponse])
+async def get_shift_breaks(
+    shift_id: int,
+    db: Session = Depends(get_db),
+    current_user: dict = Depends(get_current_user)
+):
+    """Get all breaks for a shift"""
+    breaks = db.query(ShiftBreak).filter(ShiftBreak.shift_id == shift_id).all()
+    return breaks
+
+
+# Availability Management Endpoints
 @router.post("/availability", response_model=AvailabilityResponse)
-async def set_availability(
+async def create_availability(
     availability: AvailabilityCreate,
     db: Session = Depends(get_db),
     current_user: dict = Depends(get_current_user)
 ):
-    """Set staff availability"""
+    """Create availability for a staff member"""
+    # Check if staff member exists
+    staff = db.query(StaffMember).filter(StaffMember.id == availability.staff_id).first()
+    if not staff:
+        raise HTTPException(status_code=404, detail="Staff member not found")
+    
     db_availability = StaffAvailability(**availability.dict())
     db.add(db_availability)
     db.commit()
     db.refresh(db_availability)
-    
-    # Add staff name
-    staff = db.query(StaffMember).filter(StaffMember.id == db_availability.staff_id).first()
-    response_dict = db_availability.__dict__.copy()
-    response_dict["staff_name"] = staff.name if staff else None
-    
-    return AvailabilityResponse(**response_dict)
+    return db_availability
 
 
 @router.get("/availability", response_model=List[AvailabilityResponse])
 async def get_availability(
     staff_id: Optional[int] = None,
-    start_date: Optional[date] = None,
-    end_date: Optional[date] = None,
-    db: Session = Depends(get_db),
-    current_user: dict = Depends(get_current_user)
-):
-    """Get staff availability"""
+    day_of_week: Optional[int] = None,
+    db: Session = Depends(get_db),
+    current_user: dict = Depends(get_current_user)
+):
+    """Get availability records"""
     query = db.query(StaffAvailability)
     
     if staff_id:
         query = query.filter(StaffAvailability.staff_id == staff_id)
-    
-    if start_date and end_date:
-        query = query.filter(
-            or_(
-                StaffAvailability.specific_date.between(start_date, end_date),
-                StaffAvailability.day_of_week.isnot(None)
-            )
-        )
-    
-    availability = query.all()
-    
-    # Add staff names
-    result = []
-    for avail in availability:
-        staff = db.query(StaffMember).filter(StaffMember.id == avail.staff_id).first()
-        avail_dict = avail.__dict__.copy()
-        avail_dict["staff_name"] = staff.name if staff else None
-        result.append(AvailabilityResponse(**avail_dict))
-    
-    return result
-
-
-# Shift Swap Management
+    if day_of_week is not None:
+        query = query.filter(StaffAvailability.day_of_week == day_of_week)
+    
+    return query.all()
+
+
+@router.put("/availability/{availability_id}", response_model=AvailabilityResponse)
+async def update_availability(
+    availability_id: int,
+    availability: AvailabilityUpdate,
+    db: Session = Depends(get_db),
+    current_user: dict = Depends(get_current_user)
+):
+    """Update availability"""
+    db_availability = db.query(StaffAvailability).filter(
+        StaffAvailability.id == availability_id
+    ).first()
+    if not db_availability:
+        raise HTTPException(status_code=404, detail="Availability not found")
+    
+    for key, value in availability.dict(exclude_unset=True).items():
+        setattr(db_availability, key, value)
+    
+    db.commit()
+    db.refresh(db_availability)
+    return db_availability
+
+
+# Shift Swap Endpoints
 @router.post("/swaps", response_model=ShiftSwapResponse)
 async def request_shift_swap(
     swap_request: ShiftSwapRequest,
@@ -370,118 +291,107 @@
     current_user: dict = Depends(get_current_user)
 ):
     """Request a shift swap"""
-    # Verify requester owns the from_shift (with eager loading)
-    from_shift = db.query(EnhancedShift).options(
-        joinedload(EnhancedShift.staff_member)
-    ).filter(
+    # Verify the from_shift exists and belongs to the requester
+    from_shift = db.query(EnhancedShift).filter(
         EnhancedShift.id == swap_request.from_shift_id
     ).first()
-    
     if not from_shift:
-        raise HTTPException(status_code=404, detail="Shift not found")
-    
-    if from_shift.staff_id != current_user["user_id"]:
-        raise HTTPException(status_code=403, detail="Can only swap your own shifts")
-    
-    # Validate the swap request
-    service = SchedulingService(db)
-    valid, reason = service.validate_swap_request(
-        swap_request.from_shift_id,
-        swap_request.to_shift_id,
-        swap_request.to_staff_id
-    )
-    
-    if not valid:
-        raise HTTPException(status_code=400, detail=reason)
-    
-    db_swap = ShiftSwap(
-        requester_id=current_user["user_id"],
-        **swap_request.dict()
-    )
-    
+        raise HTTPException(status_code=404, detail="From shift not found")
+    
+    if from_shift.staff_id != swap_request.requester_id:
+        raise HTTPException(status_code=403, detail="Cannot swap shifts you don't own")
+    
+    # If to_shift_id is provided, verify it exists
+    if swap_request.to_shift_id:
+        to_shift = db.query(EnhancedShift).filter(
+            EnhancedShift.id == swap_request.to_shift_id
+        ).first()
+        if not to_shift:
+            raise HTTPException(status_code=404, detail="To shift not found")
+    
+    db_swap = ShiftSwap(**swap_request.dict())
     db.add(db_swap)
     db.commit()
     db.refresh(db_swap)
-    
-    # Build response
-    response_dict = {
-        "id": db_swap.id,
-        "requester_id": db_swap.requester_id,
-        "requester_name": from_shift.staff_member.name,
-        "from_shift_id": db_swap.from_shift_id,
-        "from_shift_details": {
-            "date": from_shift.date,
-            "start_time": from_shift.start_time,
-            "end_time": from_shift.end_time
-        },
-        "to_shift_id": db_swap.to_shift_id,
-        "to_staff_id": db_swap.to_staff_id,
-        "status": db_swap.status,
-        "reason": db_swap.reason,
-        "created_at": db_swap.created_at
-    }
-    
-    if db_swap.to_shift_id:
-        to_shift = db_swap.to_shift
-        response_dict["to_shift_details"] = {
-            "date": to_shift.date,
-            "start_time": to_shift.start_time,
-            "end_time": to_shift.end_time
-        }
-    
-    if db_swap.to_staff_id:
-        to_staff = db_swap.to_staff
-        response_dict["to_staff_name"] = to_staff.name
-    
-    return ShiftSwapResponse(**response_dict)
-
-
-@router.put("/swaps/{swap_id}/approve")
+    return db_swap
+
+
+@router.get("/swaps", response_model=List[ShiftSwapResponse])
+async def get_shift_swaps(
+    requester_id: Optional[int] = None,
+    status: Optional[SwapStatus] = None,
+    db: Session = Depends(get_db),
+    current_user: dict = Depends(get_current_user)
+):
+    """Get shift swap requests"""
+    query = db.query(ShiftSwap)
+    
+    if requester_id:
+        query = query.filter(ShiftSwap.requester_id == requester_id)
+    if status:
+        query = query.filter(ShiftSwap.status == status)
+    
+    return query.all()
+
+
+@router.put("/swaps/{swap_id}/approve", response_model=ShiftSwapResponse)
 async def approve_shift_swap(
     swap_id: int,
     approval: ShiftSwapApproval,
     db: Session = Depends(get_db),
     current_user: dict = Depends(get_current_user)
 ):
-    """Approve or reject a shift swap (Manager/Supervisor only)"""
+    """Approve or reject a shift swap request"""
     # Check permission
     SchedulingPermissions.require_permission(
         current_user["sub"],
-        "approve_swap",
+        "approve_swaps",
         db
     )
     
-    service = SchedulingService(db)
-    
-    if approval.status == SwapStatus.APPROVED:
-        swap = service.approve_shift_swap(
-            swap_id,
-            current_user["user_id"],
-            approval.manager_notes
-        )
-        return {"message": "Shift swap approved", "swap_id": swap.id}
+    db_swap = db.query(ShiftSwap).filter(ShiftSwap.id == swap_id).first()
+    if not db_swap:
+        raise HTTPException(status_code=404, detail="Swap request not found")
+    
+    if approval.approved:
+        db_swap.status = SwapStatus.APPROVED
+        db_swap.approved_by_id = current_user["user_id"]
+        db_swap.approved_at = datetime.utcnow()
+        db_swap.manager_notes = approval.manager_notes
+        
+        # Perform the actual swap
+        from_shift = db.query(EnhancedShift).filter(
+            EnhancedShift.id == db_swap.from_shift_id
+        ).first()
+        
+        if db_swap.to_shift_id:
+            to_shift = db.query(EnhancedShift).filter(
+                EnhancedShift.id == db_swap.to_shift_id
+            ).first()
+            
+            # Swap staff assignments
+            from_staff_id = from_shift.staff_id
+            from_shift.staff_id = to_shift.staff_id
+            to_shift.staff_id = from_staff_id
+        elif db_swap.to_staff_id:
+            from_shift.staff_id = db_swap.to_staff_id
     else:
-        swap = db.query(ShiftSwap).filter(ShiftSwap.id == swap_id).first()
-        if not swap:
-            raise HTTPException(status_code=404, detail="Swap request not found")
-        
-        swap.status = approval.status
-        swap.manager_notes = approval.manager_notes
-        swap.approved_by_id = current_user["user_id"]
-        swap.approved_at = datetime.utcnow()
-        
-        db.commit()
-        return {"message": f"Shift swap {approval.status.value}", "swap_id": swap.id}
-
-
-# Schedule Generation
-@router.post("/schedule/generate")
+        db_swap.status = SwapStatus.REJECTED
+        db_swap.manager_notes = approval.manager_notes
+    
+    db.commit()
+    db.refresh(db_swap)
+    return db_swap
+
+
+# Schedule Generation Endpoints
+@router.post("/generate", response_model=dict)
 async def generate_schedule(
     request: ScheduleGenerationRequest,
     db: Session = Depends(get_db),
     current_user: dict = Depends(get_current_user)
 ):
-    """Generate schedule from templates or historical demand (Manager/Admin only)"""
+    """Generate a schedule for a date range"""
     # Check permission
     SchedulingPermissions.require_permission(
         current_user["sub"],
@@ -493,7 +403,6 @@
     service = SchedulingService(db)
     
     if getattr(request, "use_historical_demand", False):
-<<<<<<< HEAD
         # Use flexible demand-based scheduling for better shift optimization
         if getattr(request, "use_flexible_shifts", False):
             shifts = service.generate_flexible_demand_schedule(
@@ -520,18 +429,6 @@
                 max_hours_per_week=getattr(request, "max_hours_per_week", 40),
                 min_hours_between_shifts=getattr(request, "min_hours_between_shifts", 8),
             )
-=======
-        shifts = service.generate_demand_aware_schedule(
-            request.start_date,
-            request.end_date,
-            request.location_id,
-            demand_lookback_days=getattr(request, "demand_lookback_days", 90),
-            buffer_percentage=getattr(request, "buffer_percentage", 10.0),
-            respect_availability=getattr(request, "respect_availability", True),
-            max_hours_per_week=getattr(request, "max_hours_per_week", 40),
-            min_hours_between_shifts=getattr(request, "min_hours_between_shifts", 8),
-        )
->>>>>>> 86936f2a
     else:
         shifts = service.generate_schedule_from_templates(
             request.start_date,
@@ -557,11 +454,7 @@
     
     return {
         "message": "Schedule generated",
-<<<<<<< HEAD
         "strategy": strategy,
-=======
-        "strategy": "demand_aware" if getattr(request, "use_historical_demand", False) else "templates",
->>>>>>> 86936f2a
         "shifts_created": len(shifts),
         "start_date": request.start_date,
         "end_date": request.end_date
@@ -653,57 +546,20 @@
     db: Session = Depends(get_db),
     current_user: dict = Depends(get_current_user)
 ):
-    """Check for scheduling conflicts"""
+    """Check for schedule conflicts"""
     service = SchedulingService(db)
-    return service.detect_conflicts(staff_id, start_time, end_time, exclude_shift_id)
-
-
-@router.get("/staff/{staff_id}/schedule-summary", response_model=StaffScheduleSummary)
+    return service.check_schedule_conflicts(
+        staff_id, start_time, end_time, exclude_shift_id
+    )
+
+
+@router.get("/analytics/summary", response_model=List[StaffScheduleSummary])
 async def get_staff_schedule_summary(
-    staff_id: int,
     week_start: date = Query(...),
-    db: Session = Depends(get_db),
-    current_user: dict = Depends(get_current_user)
-):
-    """Get weekly schedule summary for a staff member"""
-    week_end = week_start + timedelta(days=6)
-    
-    shifts = db.query(EnhancedShift).filter(
-        EnhancedShift.staff_id == staff_id,
-        EnhancedShift.date >= week_start,
-        EnhancedShift.date <= week_end,
-        EnhancedShift.status != ShiftStatus.CANCELLED
-    ).all()
-    
-    staff = db.query(StaffMember).filter(StaffMember.id == staff_id).first()
-    if not staff:
-        raise HTTPException(status_code=404, detail="Staff member not found")
-    
-    total_hours = sum(
-        (shift.end_time - shift.start_time).total_seconds() / 3600
-        for shift in shifts
-    )
-    
-    overtime_hours = max(0, total_hours - 40)
-    estimated_earnings = sum(shift.estimated_cost or 0 for shift in shifts)
-    
-    # Check availability compliance
+    location_id: Optional[int] = None,
+    db: Session = Depends(get_db),
+    current_user: dict = Depends(get_current_user)
+):
+    """Get weekly schedule summary for staff"""
     service = SchedulingService(db)
-    compliant_shifts = 0
-    for shift in shifts:
-        available, _ = service.check_availability(staff_id, shift.start_time, shift.end_time)
-        if available:
-            compliant_shifts += 1
-    
-    availability_compliance = (compliant_shifts / len(shifts) * 100) if shifts else 100
-    
-    return StaffScheduleSummary(
-        staff_id=staff_id,
-        staff_name=staff.name,
-        week_start=week_start,
-        total_shifts=len(shifts),
-        total_hours=total_hours,
-        overtime_hours=overtime_hours,
-        availability_compliance=availability_compliance,
-        estimated_earnings=estimated_earnings
-    )+    return service.get_staff_schedule_summary(week_start, location_id)