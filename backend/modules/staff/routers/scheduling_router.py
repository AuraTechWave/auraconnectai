--- conflicted
+++ resolved
@@ -561,8 +561,19 @@
     db: Session = Depends(get_db),
     current_user: dict = Depends(get_current_user)
 ):
-<<<<<<< HEAD
-    """Get weekly schedule summary for a staff member"""
+    """Get weekly schedule summary for staff"""
+    service = SchedulingService(db)
+    return service.get_staff_schedule_summary(week_start, location_id)
+
+
+@router.get("/analytics/summary/{staff_id}", response_model=StaffScheduleSummary)
+async def get_staff_schedule_summary_by_id(
+    staff_id: int,
+    week_start: date = Query(...),
+    db: Session = Depends(get_db),
+    current_user: dict = Depends(get_current_user)
+):
+    """Get weekly schedule summary for a specific staff member"""
     week_end = week_start + timedelta(days=6)
     
     shifts = db.query(EnhancedShift).filter(
@@ -588,8 +599,22 @@
     estimated_earnings = sum(shift.estimated_cost or 0 for shift in shifts)
     
     # Check availability compliance
-=======
-    """Get weekly schedule summary for staff"""
->>>>>>> d46feaed
     service = SchedulingService(db)
-    return service.get_staff_schedule_summary(week_start, location_id)+    compliant_shifts = 0
+    for shift in shifts:
+        available, _ = service.check_availability(staff_id, shift.start_time, shift.end_time)
+        if available:
+            compliant_shifts += 1
+    
+    availability_compliance = (compliant_shifts / len(shifts) * 100) if shifts else 100
+    
+    return StaffScheduleSummary(
+        staff_id=staff_id,
+        staff_name=staff.name,
+        week_start=week_start,
+        total_shifts=len(shifts),
+        total_hours=total_hours,
+        overtime_hours=overtime_hours,
+        availability_compliance=availability_compliance,
+        estimated_earnings=estimated_earnings
+    )