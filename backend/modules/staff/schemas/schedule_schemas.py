--- conflicted
+++ resolved
@@ -45,11 +45,7 @@
 
     notification_channels: Optional[List[str]] = ["email", "in_app"]
 
-<<<<<<< HEAD
     @field_validator("notification_channels", mode="after")
-=======
-    @field_validator("notification_channels")
->>>>>>> 667c9833
     def validate_channels(cls, v):
         if v:
             valid_channels = ["email", "sms", "push", "in_app"]
@@ -70,24 +66,15 @@
     break_duration: Optional[int] = Field(0, description="Break duration in minutes")
     notes: Optional[str] = None
 
-<<<<<<< HEAD
     @field_validator("end_time", mode="after")
-    def validate_times(cls, v, values):
-        if "start_time" in values and v <= values["start_time"]:
-=======
-    @field_validator("end_time")
+    @classmethod
     def validate_times(cls, v, info):
-        if "start_time" in values and v <= info.data["start_time"]:
->>>>>>> 667c9833
+        if "start_time" in info.data and v <= info.data["start_time"]:
             # Allow overnight shifts
             pass
         return v
 
-<<<<<<< HEAD
     @field_validator("break_duration", mode="after")
-=======
-    @field_validator("break_duration")
->>>>>>> 667c9833
     def validate_break_duration(cls, v):
         if v and v < 0:
             raise ValueError("Break duration cannot be negative")
@@ -102,11 +89,7 @@
     break_duration: Optional[int] = None
     notes: Optional[str] = None
 
-<<<<<<< HEAD
     @field_validator("break_duration", mode="after")
-=======
-    @field_validator("break_duration")
->>>>>>> 667c9833
     def validate_break_duration(cls, v):
         if v is not None and v < 0:
             raise ValueError("Break duration cannot be negative")
