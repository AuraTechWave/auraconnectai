from sqlalchemy.orm import Session
from sqlalchemy import and_, or_, func
from datetime import datetime, date, timedelta, time
from typing import List, Dict, Optional, Tuple, Any
import logging

from ..models.scheduling_models import (
    EnhancedShift, ShiftTemplate, StaffAvailability, 
    ShiftSwap, ShiftBreak, SchedulePublication
)
from ..models.staff_models import StaffMember, Role
from ..enums.scheduling_enums import (
    ShiftStatus, AvailabilityStatus, SwapStatus, 
    RecurrenceType, DayOfWeek
)
from ..schemas.scheduling_schemas import (
    ScheduleConflict, StaffingAnalytics
)
from modules.orders.models.order_models import Order


logger = logging.getLogger(__name__)


class SchedulingService:
    def __init__(self, db: Session):
        self.db = db
        self._cache = {}  # Simple in-memory cache for analytics
    
    def check_availability(
        self, 
        staff_id: int, 
        start_time: datetime, 
        end_time: datetime
    ) -> Tuple[bool, Optional[str]]:
        """Check if staff member is available for a given time slot"""
        
        # Get the day of week
        day_of_week = DayOfWeek(start_time.weekday())
        
        # Check recurring availability
        recurring_availability = self.db.query(StaffAvailability).filter(
            and_(
                StaffAvailability.staff_id == staff_id,
                StaffAvailability.day_of_week == day_of_week,
                StaffAvailability.status.in_([
                    AvailabilityStatus.AVAILABLE, 
                    AvailabilityStatus.PREFERRED
                ]),
                or_(
                    StaffAvailability.effective_until.is_(None),
                    StaffAvailability.effective_until >= start_time
                ),
                StaffAvailability.effective_from <= start_time
            )
        ).first()
        
        if recurring_availability:
            # Check if the shift time fits within available hours
            shift_start_time = start_time.time()
            shift_end_time = end_time.time()
            
            if (shift_start_time < recurring_availability.start_time or 
                shift_end_time > recurring_availability.end_time):
                return False, "Shift times outside of available hours"
        
        # Check specific date availability
        specific_availability = self.db.query(StaffAvailability).filter(
            and_(
                StaffAvailability.staff_id == staff_id,
                StaffAvailability.specific_date == start_time.date(),
                StaffAvailability.status == AvailabilityStatus.UNAVAILABLE
            )
        ).first()
        
        if specific_availability:
            return False, "Staff marked as unavailable on this date"
        
        return True, None
    
    def detect_conflicts(
        self, 
        staff_id: int, 
        start_time: datetime, 
        end_time: datetime,
        exclude_shift_id: Optional[int] = None
    ) -> List[ScheduleConflict]:
        """Detect scheduling conflicts for a staff member"""
        conflicts = []
        
        # Check for overlapping shifts
        overlap_query = self.db.query(EnhancedShift).filter(
            and_(
                EnhancedShift.staff_id == staff_id,
                EnhancedShift.status != ShiftStatus.CANCELLED,
                or_(
                    and_(
                        EnhancedShift.start_time <= start_time,
                        EnhancedShift.end_time > start_time
                    ),
                    and_(
                        EnhancedShift.start_time < end_time,
                        EnhancedShift.end_time >= end_time
                    ),
                    and_(
                        EnhancedShift.start_time >= start_time,
                        EnhancedShift.end_time <= end_time
                    )
                )
            )
        )
        
        if exclude_shift_id:
            overlap_query = overlap_query.filter(EnhancedShift.id != exclude_shift_id)
        
        overlapping_shifts = overlap_query.all()
        
        if overlapping_shifts:
            conflicts.append(ScheduleConflict(
                conflict_type="overlap",
                severity="error",
                shift_ids=[shift.id for shift in overlapping_shifts],
                description="Shift overlaps with existing shifts",
                resolution_suggestions=[
                    "Adjust shift times to avoid overlap",
                    "Cancel or reschedule one of the conflicting shifts"
                ]
            ))
        
        # Check minimum rest period between shifts
        min_rest_hours = 8  # Configurable
        rest_check_start = start_time - timedelta(hours=min_rest_hours)
        rest_check_end = end_time + timedelta(hours=min_rest_hours)
        
        nearby_shifts = self.db.query(EnhancedShift).filter(
            and_(
                EnhancedShift.staff_id == staff_id,
                EnhancedShift.status != ShiftStatus.CANCELLED,
                or_(
                    and_(
                        EnhancedShift.end_time > rest_check_start,
                        EnhancedShift.end_time <= start_time
                    ),
                    and_(
                        EnhancedShift.start_time >= end_time,
                        EnhancedShift.start_time < rest_check_end
                    )
                )
            )
        ).all()
        
        for shift in nearby_shifts:
            if shift.end_time <= start_time:
                rest_period = (start_time - shift.end_time).total_seconds() / 3600
            else:
                rest_period = (shift.start_time - end_time).total_seconds() / 3600
            
            if rest_period < min_rest_hours:
                conflicts.append(ScheduleConflict(
                    conflict_type="insufficient_rest",
                    severity="warning",
                    shift_ids=[shift.id],
                    description=f"Less than {min_rest_hours} hours rest between shifts",
                    resolution_suggestions=[
                        f"Ensure at least {min_rest_hours} hours between shifts",
                        "Consider assigning shift to another staff member"
                    ]
                ))
        
        # Check weekly hour limits
        week_start = start_time.date() - timedelta(days=start_time.weekday())
        week_end = week_start + timedelta(days=6)
        
        weekly_hours = self.db.query(
            func.sum(
                func.extract('epoch', EnhancedShift.end_time - EnhancedShift.start_time) / 3600
            )
        ).filter(
            and_(
                EnhancedShift.staff_id == staff_id,
                EnhancedShift.status != ShiftStatus.CANCELLED,
                EnhancedShift.date >= week_start,
                EnhancedShift.date <= week_end
            )
        ).scalar() or 0
        
        shift_hours = (end_time - start_time).total_seconds() / 3600
        total_hours = weekly_hours + shift_hours
        
        if total_hours > 40:  # Configurable max hours
            conflicts.append(ScheduleConflict(
                conflict_type="max_hours",
                severity="warning" if total_hours <= 60 else "error",
                shift_ids=[],
                description=f"Weekly hours would exceed limit ({total_hours:.1f} hours)",
                resolution_suggestions=[
                    "Reduce shift hours",
                    "Assign overtime shifts to other staff",
                    "Review weekly schedule distribution"
                ]
            ))
        
        # Check availability
        available, reason = self.check_availability(staff_id, start_time, end_time)
        if not available:
            conflicts.append(ScheduleConflict(
                conflict_type="availability",
                severity="error",
                shift_ids=[],
                description=reason or "Staff not available during this time",
                resolution_suggestions=[
                    "Check staff availability calendar",
                    "Request availability change from staff member",
                    "Assign shift to available staff"
                ]
            ))
        
        return conflicts
    
    def calculate_labor_cost(
        self, 
        staff_id: int, 
        start_time: datetime, 
        end_time: datetime,
        hourly_rate: Optional[float] = None
    ) -> float:
        """Calculate estimated labor cost for a shift"""
        
        if not hourly_rate:
            # Get staff's default hourly rate from pay policies
            # This would need to be implemented based on your pay policy structure
            hourly_rate = 15.0  # Default fallback
        
        # Calculate base hours
        hours = (end_time - start_time).total_seconds() / 3600
        
        # Check for overtime (over 8 hours in a day or over 40 in a week)
        overtime_multiplier = 1.5
        regular_hours = min(hours, 8)
        overtime_hours = max(0, hours - 8)
        
        # Calculate cost
        cost = (regular_hours * hourly_rate) + (overtime_hours * hourly_rate * overtime_multiplier)
        
        return round(cost, 2)
    
    def generate_schedule_from_templates(
        self,
        start_date: date,
        end_date: date,
        location_id: int,
        auto_assign: bool = False
    ) -> List[EnhancedShift]:
        """Generate schedule based on shift templates"""
        
        generated_shifts = []
        current_date = start_date
        
        while current_date <= end_date:
            day_of_week = DayOfWeek(current_date.weekday())
            
            # Get active templates for this day
            templates = self.db.query(ShiftTemplate).filter(
                and_(
                    ShiftTemplate.location_id == location_id,
                    ShiftTemplate.is_active == True,
                    or_(
                        ShiftTemplate.recurrence_type == RecurrenceType.DAILY,
                        and_(
                            ShiftTemplate.recurrence_type == RecurrenceType.WEEKLY,
                            ShiftTemplate.recurrence_days.contains([day_of_week.value])
                        )
                    )
                )
            ).all()
            
            for template in templates:
                # Create shifts based on template requirements
                shifts_to_create = template.preferred_staff or template.min_staff
                
                for i in range(shifts_to_create):
                    shift_start = datetime.combine(current_date, template.start_time)
                    shift_end = datetime.combine(
                        current_date if template.end_time > template.start_time else current_date + timedelta(days=1),
                        template.end_time
                    )
                    
                    shift = EnhancedShift(
                        location_id=location_id,
                        role_id=template.role_id,
                        template_id=template.id,
                        date=current_date,
                        start_time=shift_start,
                        end_time=shift_end,
                        status=ShiftStatus.DRAFT,
                        hourly_rate=template.estimated_hourly_rate
                    )
                    
                    if auto_assign:
                        # Find available staff for this shift
                        available_staff = self._find_available_staff(
                            shift_start, 
                            shift_end, 
                            template.role_id,
                            location_id
                        )
                        if available_staff:
                            shift.staff_id = available_staff[0].id
                            shift.estimated_cost = self.calculate_labor_cost(
                                available_staff[0].id,
                                shift_start,
                                shift_end,
                                template.estimated_hourly_rate
                            )
                    
                    generated_shifts.append(shift)
            
            current_date += timedelta(days=1)
        
        return generated_shifts
    
    def _find_available_staff(
        self,
        start_time: datetime,
        end_time: datetime,
        role_id: Optional[int],
        location_id: int
    ) -> List[StaffMember]:
        """Find staff members available for a shift"""
        
        # Base query for active staff
        query = self.db.query(StaffMember).filter(
            StaffMember.status == "active"
        )
        
        if role_id:
            query = query.filter(StaffMember.role_id == role_id)
        
        potential_staff = query.all()
        available_staff = []
        
        for staff in potential_staff:
            # Check availability and conflicts
            available, _ = self.check_availability(staff.id, start_time, end_time)
            conflicts = self.detect_conflicts(staff.id, start_time, end_time)
            
            if available and not any(c.severity == "error" for c in conflicts):
                available_staff.append(staff)
        
        # Sort by preference (could be based on various factors)
        # For now, random order
        return available_staff
    
    def validate_swap_request(
        self,
        from_shift_id: int,
        to_shift_id: Optional[int] = None,
        to_staff_id: Optional[int] = None
    ) -> Tuple[bool, Optional[str]]:
        """Validate a shift swap request"""
        # Get from shift
        from_shift = self.db.query(EnhancedShift).filter(
            EnhancedShift.id == from_shift_id
        ).first()
        
        if not from_shift:
            return False, "Source shift not found"
        
        if from_shift.status == ShiftStatus.COMPLETED:
            return False, "Cannot swap completed shifts"
        
        if from_shift.status == ShiftStatus.CANCELLED:
            return False, "Cannot swap cancelled shifts"
        
        # If swapping with another shift
        if to_shift_id:
            to_shift = self.db.query(EnhancedShift).filter(
                EnhancedShift.id == to_shift_id
            ).first()
            
            if not to_shift:
                return False, "Target shift not found"
            
            # Verify shifts are from same location and role
            if from_shift.location_id != to_shift.location_id:
                return False, "Shifts must be at the same location"
            
            if from_shift.role_id != to_shift.role_id:
                return False, "Shifts must be for the same role"
            
            if to_shift.status == ShiftStatus.COMPLETED:
                return False, "Cannot swap with completed shifts"
        
        # If assigning to specific staff
        if to_staff_id:
            to_staff = self.db.query(StaffMember).filter(
                StaffMember.id == to_staff_id
            ).first()
            
            if not to_staff:
                return False, "Target staff member not found"
            
            # Check if target staff has required role
            if from_shift.role_id and to_staff.role_id != from_shift.role_id:
                return False, "Target staff member doesn't have required role"
            
            # Check availability
            available, reason = self.check_availability(
                to_staff_id,
                from_shift.start_time,
                from_shift.end_time
            )
            
            if not available:
                return False, f"Target staff not available: {reason}"
            
            # Check for conflicts
            conflicts = self.detect_conflicts(
                to_staff_id,
                from_shift.start_time,
                from_shift.end_time
            )
            
            if conflicts:
                return False, "Target staff has scheduling conflicts"
        
        return True, None
    
    def approve_shift_swap(
        self,
        swap_id: int,
        approved_by_id: int,
        notes: Optional[str] = None
    ) -> ShiftSwap:
        """Approve a shift swap request"""
        
        swap = self.db.query(ShiftSwap).filter(ShiftSwap.id == swap_id).first()
        if not swap:
            raise ValueError("Shift swap not found")
        
        if swap.status != SwapStatus.PENDING:
            raise ValueError("Can only approve pending swap requests")
        
        # Validate the swap
        valid, reason = self.validate_swap_request(
            swap.from_shift_id,
            swap.to_shift_id,
            swap.to_staff_id
        )
        
        if not valid:
            raise ValueError(f"Invalid swap request: {reason}")
        
        # Update the shifts
        from_shift = swap.from_shift
        
        if swap.to_shift_id:
            # Swapping with another shift
            to_shift = swap.to_shift
            
            # Swap staff IDs
            from_shift.staff_id, to_shift.staff_id = to_shift.staff_id, from_shift.staff_id
        else:
            # Assigning to a specific staff member
            from_shift.staff_id = swap.to_staff_id
        
        # Update swap status
        swap.status = SwapStatus.APPROVED
        swap.approved_by_id = approved_by_id
        swap.approved_at = datetime.utcnow()
        
        if notes:
            swap.manager_notes = notes
        
        self.db.commit()
        return swap
    
    def get_staffing_analytics(
        self,
        start_date: date,
        end_date: date,
        location_id: int
    ) -> List[StaffingAnalytics]:
        """Get staffing analytics for a date range with caching"""
        
        # Check cache first
        cached = self.get_cached_analytics(location_id, start_date, end_date)
        if cached:
            return cached
        
        analytics = []
        current_date = start_date
        
        while current_date <= end_date:
            # Get all shifts for this date
            shifts = self.db.query(EnhancedShift).filter(
                and_(
                    EnhancedShift.location_id == location_id,
                    EnhancedShift.date == current_date,
                    EnhancedShift.status != ShiftStatus.CANCELLED
                )
            ).all()
            
            # Calculate metrics
            scheduled_staff = len(set(shift.staff_id for shift in shifts if shift.staff_id))
            total_cost = sum(shift.estimated_cost or 0 for shift in shifts)
            
            # Group by role
            shifts_by_role = {}
            for shift in shifts:
                if shift.role and shift.role.name:
                    role_name = shift.role.name
                    shifts_by_role[role_name] = shifts_by_role.get(role_name, 0) + 1
            
            # Get required staff from templates
            templates = self.db.query(ShiftTemplate).filter(
                and_(
                    ShiftTemplate.location_id == location_id,
                    ShiftTemplate.is_active == True
                )
            ).all()
            
            required_staff = sum(t.min_staff for t in templates)
            
            analytics.append(StaffingAnalytics(
                date=current_date,
                location_id=location_id,
                scheduled_staff=scheduled_staff,
                required_staff=required_staff,
                coverage_percentage=(scheduled_staff / required_staff * 100) if required_staff > 0 else 100,
                estimated_labor_cost=total_cost,
                shifts_by_role=shifts_by_role
            ))
            
            current_date += timedelta(days=1)
        
        # Cache the results
        self.cache_analytics(location_id, start_date, end_date, analytics)
        
        return analytics
    
    def generate_demand_aware_schedule(
        self,
        start_date: date,
        end_date: date,
        location_id: int,
        demand_lookback_days: int = 90,
        buffer_percentage: float = 10.0,
        respect_availability: bool = True,
        max_hours_per_week: float = 40,
        min_hours_between_shifts: int = 8,
    ) -> List[EnhancedShift]:
        """Generate schedule using historical demand to determine staffing levels per role.

        Simple heuristic:
        - Use historical orders per hour for the same DOW over a lookback window to estimate peak load
        - Map predicted peak orders to minimum staff per role via productivity ratios
<<<<<<< HEAD
        - Create non-overlapping shifts per day and assign available qualified staff
        """
        generated: List[EnhancedShift] = []
        # Track assigned shifts during generation to properly calculate weekly hours
        assigned_shifts_by_staff: Dict[int, List[Tuple[datetime, datetime]]] = {}
        
        current_date = start_date
        while current_date <= end_date:
            # Estimate hourly demand using recent history
            hourly_demand = self._estimate_peak_orders(current_date, location_id, demand_lookback_days)
            hourly_role_requirements = self._map_orders_to_role_requirements(hourly_demand, location_id)
            
            # Create non-overlapping shift blocks to avoid conflicts
            shift_blocks = [
                (time(6, 0), time(14, 0)),   # Morning shift
                (time(14, 0), time(22, 0)),  # Afternoon/Evening shift
                (time(22, 0), time(6, 0)),   # Night shift (overnight)
            ]
            
            for start_t, end_t in shift_blocks:
                # Calculate the peak requirement for this shift block
                shift_start_hour = start_t.hour
                shift_end_hour = end_t.hour
                
                # Handle overnight shift
                if shift_end_hour <= shift_start_hour:
                    shift_end_hour += 24
                
                # Find peak demand within this shift block
                peak_requirements = {}
                for hour in range(shift_start_hour, shift_end_hour):
                    actual_hour = hour % 24
                    if actual_hour in hourly_role_requirements:
                        for role_id, required in hourly_role_requirements[actual_hour].items():
                            if role_id not in peak_requirements:
                                peak_requirements[role_id] = 0
                            peak_requirements[role_id] = max(peak_requirements[role_id], required)
                
                # Create shifts based on peak requirements
                for role_id, required in peak_requirements.items():
=======
        - Create morning/lunch/dinner shifts per day and assign available qualified staff
        """
        generated: List[EnhancedShift] = []
        current_date = start_date
        while current_date <= end_date:
            # Estimate peak hourly demand using recent history
            peak_orders = self._estimate_peak_orders(current_date, location_id, demand_lookback_days)
            role_requirements = self._map_orders_to_role_requirements(peak_orders, location_id)
            # Build three canonical shifts
            shift_blocks = [
                (time(6, 0), time(14, 0)),
                (time(10, 0), time(18, 0)),
                (time(16, 0), time(23, 59)),
            ]
            for start_t, end_t in shift_blocks:
                for role_id, required in role_requirements.items():
>>>>>>> 86936f2a
                    required_with_buffer = max(0, int(round(required * (1 + buffer_percentage / 100.0))))
                    for _ in range(required_with_buffer):
                        shift_start = datetime.combine(current_date, start_t)
                        shift_end = datetime.combine(current_date, end_t)
<<<<<<< HEAD
                        
                        # Handle overnight shift
                        if end_t <= start_t:
                            shift_end = shift_end + timedelta(days=1)
                        
                        staff_member = self._pick_best_staff_for_shift_with_tracking(
                            shift_start, shift_end, role_id, location_id,
                            respect_availability, max_hours_per_week, min_hours_between_shifts,
                            assigned_shifts_by_staff
                        )
                        if not staff_member:
                            continue
                        
=======
                        # Overnight handling for last block if needed
                        if shift_end <= shift_start:
                            shift_end = shift_end + timedelta(days=1)
                        staff_member = self._pick_best_staff_for_shift(
                            shift_start, shift_end, role_id, location_id,
                            respect_availability, max_hours_per_week, min_hours_between_shifts
                        )
                        if not staff_member:
                            continue
>>>>>>> 86936f2a
                        shift = EnhancedShift(
                            location_id=location_id,
                            role_id=role_id,
                            date=current_date,
                            start_time=shift_start,
                            end_time=shift_end,
                            status=ShiftStatus.DRAFT,
                        )
                        shift.staff_id = staff_member.id
                        shift.estimated_cost = self.calculate_labor_cost(
                            staff_member.id, shift_start, shift_end
                        )
                        generated.append(shift)
<<<<<<< HEAD
                        
                        # Track this assignment for future calculations
                        if staff_member.id not in assigned_shifts_by_staff:
                            assigned_shifts_by_staff[staff_member.id] = []
                        assigned_shifts_by_staff[staff_member.id].append((shift_start, shift_end))
            
            current_date += timedelta(days=1)
        return generated
    
    def generate_flexible_demand_schedule(
        self,
        start_date: date,
        end_date: date,
        location_id: int,
        demand_lookback_days: int = 90,
        buffer_percentage: float = 10.0,
        respect_availability: bool = True,
        max_hours_per_week: float = 40,
        min_hours_between_shifts: int = 8,
        min_shift_hours: int = 4,
        max_shift_hours: int = 8,
    ) -> List[EnhancedShift]:
        """Generate schedule with flexible shifts that better match actual demand patterns.
        
        This method creates shifts that start and end based on actual demand peaks,
        rather than using fixed shift blocks.
        """
        generated: List[EnhancedShift] = []
        assigned_shifts_by_staff: Dict[int, List[Tuple[datetime, datetime]]] = {}
        
        current_date = start_date
        while current_date <= end_date:
            # Get hourly demand for this day
            hourly_demand = self._estimate_peak_orders(current_date, location_id, demand_lookback_days)
            hourly_role_requirements = self._map_orders_to_role_requirements(hourly_demand, location_id)
            
            # Find demand peaks and create shifts around them
            for role_id in self._get_all_role_ids(location_id):
                shifts_created = self._create_shifts_for_role_on_date(
                    current_date, role_id, location_id, hourly_role_requirements,
                    assigned_shifts_by_staff, respect_availability, max_hours_per_week,
                    min_hours_between_shifts, buffer_percentage, min_shift_hours, max_shift_hours
                )
                generated.extend(shifts_created)
            
            current_date += timedelta(days=1)
        
        return generated
    
    def _get_all_role_ids(self, location_id: int) -> List[int]:
        """Get all role IDs for a location"""
        roles = self.db.query(Role).filter(Role.restaurant_id == location_id).all()
        return [role.id for role in roles]
    
    def _create_shifts_for_role_on_date(
        self,
        target_date: date,
        role_id: int,
        location_id: int,
        hourly_role_requirements: Dict[int, Dict[int, int]],
        assigned_shifts_by_staff: Dict[int, List[Tuple[datetime, datetime]]],
        respect_availability: bool,
        max_hours_per_week: float,
        min_hours_between_shifts: int,
        buffer_percentage: float,
        min_shift_hours: int,
        max_shift_hours: int,
    ) -> List[EnhancedShift]:
        """Create shifts for a specific role on a specific date based on demand patterns"""
        shifts = []
        
        # Get requirements for this role across all hours
        role_requirements = {}
        for hour, requirements in hourly_role_requirements.items():
            if role_id in requirements:
                role_requirements[hour] = requirements[role_id]
        
        if not role_requirements:
            return shifts
        
        # Find continuous periods where staff is needed
        active_hours = []
        for hour in range(24):
            required = role_requirements.get(hour, 0)
            if required > 0:
                active_hours.append(hour)
        
        if not active_hours:
            return shifts
        
        # Group consecutive hours into shift periods
        shift_periods = self._group_hours_into_shifts(active_hours, min_shift_hours, max_shift_hours)
        
        # Create shifts for each period
        for start_hour, end_hour in shift_periods:
            # Find peak requirement in this period
            peak_required = 0
            for hour in range(start_hour, end_hour + 1):
                required = role_requirements.get(hour, 0)
                peak_required = max(peak_required, required)
            
            if peak_required <= 0:
                continue
            
            # Apply buffer
            required_with_buffer = max(0, int(round(peak_required * (1 + buffer_percentage / 100.0))))
            
            # Create shifts
            for _ in range(required_with_buffer):
                shift_start = datetime.combine(target_date, time(start_hour, 0))
                shift_end = datetime.combine(target_date, time(end_hour, 0))
                
                # Handle overnight shift
                if end_hour <= start_hour:
                    shift_end = shift_end + timedelta(days=1)
                
                staff_member = self._pick_best_staff_for_shift_with_tracking(
                    shift_start, shift_end, role_id, location_id,
                    respect_availability, max_hours_per_week, min_hours_between_shifts,
                    assigned_shifts_by_staff
                )
                if not staff_member:
                    continue
                
                shift = EnhancedShift(
                    location_id=location_id,
                    role_id=role_id,
                    date=target_date,
                    start_time=shift_start,
                    end_time=shift_end,
                    status=ShiftStatus.DRAFT,
                )
                shift.staff_id = staff_member.id
                shift.estimated_cost = self.calculate_labor_cost(
                    staff_member.id, shift_start, shift_end
                )
                shifts.append(shift)
                
                # Track this assignment
                if staff_member.id not in assigned_shifts_by_staff:
                    assigned_shifts_by_staff[staff_member.id] = []
                assigned_shifts_by_staff[staff_member.id].append((shift_start, shift_end))
        
        return shifts
    
    def _group_hours_into_shifts(
        self,
        active_hours: List[int],
        min_shift_hours: int,
        max_shift_hours: int
    ) -> List[Tuple[int, int]]:
        """Group consecutive active hours into shift periods"""
        if not active_hours:
            return []
        
        shifts = []
        current_start = active_hours[0]
        current_end = active_hours[0]
        
        for i in range(1, len(active_hours)):
            hour = active_hours[i]
            
            # Check if this hour is consecutive
            if hour == current_end + 1:
                current_end = hour
            else:
                # End current shift if it meets minimum requirements
                if current_end - current_start + 1 >= min_shift_hours:
                    shifts.append((current_start, current_end))
                
                # Start new shift
                current_start = hour
                current_end = hour
        
        # Add final shift
        if current_end - current_start + 1 >= min_shift_hours:
            shifts.append((current_start, current_end))
        
        # Split long shifts if they exceed max_shift_hours
        final_shifts = []
        for start, end in shifts:
            duration = end - start + 1
            if duration <= max_shift_hours:
                final_shifts.append((start, end))
            else:
                # Split into multiple shifts
                num_shifts = (duration + max_shift_hours - 1) // max_shift_hours
                shift_duration = duration // num_shifts
                
                for i in range(num_shifts):
                    shift_start = start + (i * shift_duration)
                    shift_end = min(end, shift_start + shift_duration - 1)
                    final_shifts.append((shift_start, shift_end))
        
        return final_shifts

    def _estimate_peak_orders(self, target_date: date, location_id: int, demand_lookback_days: int) -> Dict[int, int]:
        """Estimate orders per hour using historical data for the same day-of-week over a configurable lookback window, filtered by location.
        
        Returns a dict mapping hour -> order_count for the entire day.
        """
        lookback_start = target_date - timedelta(days=demand_lookback_days)
        dow_iso = target_date.isoweekday()  # 1=Mon .. 7=Sun
        
=======
            current_date += timedelta(days=1)
        return generated

    def _estimate_peak_orders(self, target_date: date, location_id: int, demand_lookback_days: int) -> int:
        """Estimate peak hourly orders using historical data for the same day-of-week over a configurable lookback window, filtered by location."""
        lookback_start = target_date - timedelta(days=demand_lookback_days)
        dow_iso = target_date.isoweekday()  # 1=Mon .. 7=Sun
>>>>>>> 86936f2a
        # Count orders per hour for matching DOW and location
        rows = self.db.query(
            func.extract('hour', Order.created_at).label('hour'),
            func.count(Order.id).label('cnt')
<<<<<<< HEAD
        ).join(
            StaffMember, Order.staff_id == StaffMember.id
=======
>>>>>>> 86936f2a
        ).filter(
            func.date(Order.created_at) >= lookback_start,
            func.date(Order.created_at) < target_date,
            func.extract('isodow', Order.created_at) == dow_iso,
<<<<<<< HEAD
            StaffMember.restaurant_id == location_id,
            Order.status.in_(['completed', 'paid'])
        ).group_by(func.extract('hour', Order.created_at)).all()
        
        # Initialize hourly demand dict
        hourly_demand = {hour: 0 for hour in range(24)}
        
        # Populate with actual data
        for row in rows:
            hourly_demand[int(row.hour)] = int(row.cnt)
        
        return hourly_demand

    def _map_orders_to_role_requirements(self, hourly_demand: Dict[int, int], location_id: int) -> Dict[int, Dict[int, int]]:
        """Translate hourly orders to per-role required counts using simple productivity ratios.
        Returns a dict of role_id -> {hour -> required_count}.
        """
        if not hourly_demand or max(hourly_demand.values()) <= 0:
            return {}
        
=======
            Order.staff_id == StaffMember.id,
            StaffMember.restaurant_id == location_id,
            Order.status.in_(['completed', 'paid'])
        ).group_by('hour').all()
        if not rows:
            return 0
        peak = max(r.cnt for r in rows)
        return int(peak)

    def _map_orders_to_role_requirements(self, peak_orders: int, location_id: int) -> Dict[int, int]:
        """Translate peak orders to per-role required counts using simple productivity ratios.
        Returns a dict of role_id -> required_count.
        """
        if peak_orders <= 0:
            return {}
>>>>>>> 86936f2a
        # Load configurable productivity and minimums
        from .scheduling_config import load_scheduling_config
        cfg = load_scheduling_config()
        productivity = cfg.productivity
        minimums = cfg.minimums
<<<<<<< HEAD
        
        # Map role names to ids for the location
        role_name_to_id = {}
        # Get all roles for the restaurant (not filtered by location_id since roles are restaurant-scoped)
        roles = self.db.query(Role).filter(Role.restaurant_id == location_id).all()
        for r in roles:
            role_name_to_id[r.name] = r.id
        
        # Calculate requirements for each hour
        hourly_requirements: Dict[int, Dict[int, int]] = {}
        
        for hour, orders in hourly_demand.items():
            if orders <= 0:
                continue
                
            hour_requirements: Dict[int, int] = {}
            for role_name, prod in productivity.items():
                # Fix: Handle zero productivity to prevent ZeroDivisionError
                if prod <= 0:
                    logger.warning(f"Invalid productivity value {prod} for role {role_name}, skipping")
                    continue
                
                base = int((orders + prod - 1) // prod)  # ceiling division
                base = max(base, minimums.get(role_name, 0))
                role_id = role_name_to_id.get(role_name)
                if role_id:
                    hour_requirements[role_id] = base
            
            if hour_requirements:
                hourly_requirements[hour] = hour_requirements
        
        return hourly_requirements
=======
        # Map role names to ids for the location
        role_name_to_id = {}
        from ..models.staff_models import Role
        roles = self.db.query(Role).filter(Role.restaurant_id == location_id).all()
        for r in roles:
            role_name_to_id[r.name] = r.id
        required: Dict[int, int] = {}
        for role_name, prod in productivity.items():
            base = int((peak_orders + prod - 1) // prod)  # ceiling division
            base = max(base, minimums.get(role_name, 0))
            role_id = role_name_to_id.get(role_name)
            if role_id:
                required[role_id] = base
        return required
>>>>>>> 86936f2a

    def _pick_best_staff_for_shift(
        self,
        start_time: datetime,
        end_time: datetime,
        role_id: Optional[int],
        location_id: int,
        respect_availability: bool,
        max_hours_per_week: float,
        min_hours_between_shifts: int,
    ) -> Optional[StaffMember]:
        """Choose staff who matches role, passes availability/conflicts, and has lowest weekly hours so far."""
        query = self.db.query(StaffMember).filter(
            StaffMember.status == "active",
            StaffMember.role_id == role_id,
            StaffMember.restaurant_id == location_id,
        )
        candidates = query.all()
        viable: List[Tuple[StaffMember, float]] = []
        for staff in candidates:
            if respect_availability:
                ok, _ = self.check_availability(staff.id, start_time, end_time)
                if not ok:
                    continue
            conflicts = self.detect_conflicts(staff.id, start_time, end_time)
            if any(c.severity == "error" for c in conflicts):
                continue
            # weekly hours so far
            week_hours = self._calculate_weekly_hours(staff.id, start_time.date())
            if week_hours >= max_hours_per_week:
                continue
            viable.append((staff, week_hours))
        if not viable:
            return None
        viable.sort(key=lambda x: x[1])
        return viable[0][0]
    
<<<<<<< HEAD
    def _pick_best_staff_for_shift_with_tracking(
        self,
        start_time: datetime,
        end_time: datetime,
        role_id: Optional[int],
        location_id: int,
        respect_availability: bool,
        max_hours_per_week: float,
        min_hours_between_shifts: int,
        assigned_shifts_by_staff: Dict[int, List[Tuple[datetime, datetime]]]
    ) -> Optional[StaffMember]:
        """Choose staff who matches role, passes availability/conflicts, and has lowest weekly hours so far.
        
        This version properly handles min_hours_between_shifts and tracks assigned shifts during generation.
        """
        query = self.db.query(StaffMember).filter(
            StaffMember.status == "active",
            StaffMember.role_id == role_id,
            StaffMember.restaurant_id == location_id,
        )
        candidates = query.all()
        viable: List[Tuple[StaffMember, float]] = []
        
        for staff in candidates:
            if respect_availability:
                ok, _ = self.check_availability(staff.id, start_time, end_time)
                if not ok:
                    continue
            
            # Check conflicts with existing shifts using custom rest period
            conflicts = self._detect_conflicts_with_custom_rest(
                staff.id, start_time, end_time, min_hours_between_shifts
            )
            if any(c.severity == "error" for c in conflicts):
                continue
            
            # Check conflicts with shifts assigned during this generation
            if staff.id in assigned_shifts_by_staff:
                generation_conflicts = self._check_generation_conflicts(
                    start_time, end_time, assigned_shifts_by_staff[staff.id], min_hours_between_shifts
                )
                if generation_conflicts:
                    continue
            
            # Calculate total weekly hours including existing shifts and newly assigned shifts
            existing_hours = self._calculate_weekly_hours(staff.id, start_time.date())
            generation_hours = self._calculate_generation_hours(
                staff.id, start_time.date(), assigned_shifts_by_staff.get(staff.id, [])
            )
            shift_hours = (end_time - start_time).total_seconds() / 3600
            total_weekly_hours = existing_hours + generation_hours + shift_hours
            
            if total_weekly_hours > max_hours_per_week:
                continue
                
            viable.append((staff, total_weekly_hours))
        
        if not viable:
            return None
        viable.sort(key=lambda x: x[1])
        return viable[0][0]
    
    def _detect_conflicts_with_custom_rest(
        self, 
        staff_id: int, 
        start_time: datetime, 
        end_time: datetime,
        min_rest_hours: int,
        exclude_shift_id: Optional[int] = None
    ) -> List[ScheduleConflict]:
        """Detect scheduling conflicts for a staff member with custom rest period"""
        conflicts = []
        
        # Check for overlapping shifts
        overlap_query = self.db.query(EnhancedShift).filter(
            and_(
                EnhancedShift.staff_id == staff_id,
                EnhancedShift.status != ShiftStatus.CANCELLED,
                or_(
                    and_(
                        EnhancedShift.start_time <= start_time,
                        EnhancedShift.end_time > start_time
                    ),
                    and_(
                        EnhancedShift.start_time < end_time,
                        EnhancedShift.end_time >= end_time
                    ),
                    and_(
                        EnhancedShift.start_time >= start_time,
                        EnhancedShift.end_time <= end_time
                    )
                )
            )
        )
        
        if exclude_shift_id:
            overlap_query = overlap_query.filter(EnhancedShift.id != exclude_shift_id)
        
        overlapping_shifts = overlap_query.all()
        
        if overlapping_shifts:
            conflicts.append(ScheduleConflict(
                conflict_type="overlap",
                severity="error",
                shift_ids=[shift.id for shift in overlapping_shifts],
                description="Shift overlaps with existing shifts",
                resolution_suggestions=[
                    "Adjust shift times to avoid overlap",
                    "Cancel or reschedule one of the conflicting shifts"
                ]
            ))
        
        # Check minimum rest period between shifts using custom parameter
        rest_check_start = start_time - timedelta(hours=min_rest_hours)
        rest_check_end = end_time + timedelta(hours=min_rest_hours)
        
        nearby_shifts = self.db.query(EnhancedShift).filter(
            and_(
                EnhancedShift.staff_id == staff_id,
                EnhancedShift.status != ShiftStatus.CANCELLED,
                or_(
                    and_(
                        EnhancedShift.end_time > rest_check_start,
                        EnhancedShift.end_time <= start_time
                    ),
                    and_(
                        EnhancedShift.start_time >= end_time,
                        EnhancedShift.start_time < rest_check_end
                    )
                )
            )
        ).all()
        
        for shift in nearby_shifts:
            if shift.end_time <= start_time:
                rest_period = (start_time - shift.end_time).total_seconds() / 3600
            else:
                rest_period = (shift.start_time - end_time).total_seconds() / 3600
            
            if rest_period < min_rest_hours:
                conflicts.append(ScheduleConflict(
                    conflict_type="insufficient_rest",
                    severity="warning",
                    shift_ids=[shift.id],
                    description=f"Less than {min_rest_hours} hours rest between shifts",
                    resolution_suggestions=[
                        f"Ensure at least {min_rest_hours} hours between shifts",
                        "Consider assigning shift to another staff member"
                    ]
                ))
        
        return conflicts
    
    def _check_generation_conflicts(
        self,
        start_time: datetime,
        end_time: datetime,
        assigned_shifts: List[Tuple[datetime, datetime]],
        min_rest_hours: int
    ) -> bool:
        """Check for conflicts with shifts assigned during the current generation run"""
        for shift_start, shift_end in assigned_shifts:
            # Check for overlap
            if (shift_start <= start_time < shift_end or
                shift_start < end_time <= shift_end or
                (start_time <= shift_start and end_time >= shift_end)):
                return True
            
            # Check for insufficient rest period
            if shift_end <= start_time:
                rest_period = (start_time - shift_end).total_seconds() / 3600
            else:
                rest_period = (shift_start - end_time).total_seconds() / 3600
            
            if rest_period < min_rest_hours:
                return True
        
        return False
    
    def _calculate_generation_hours(
        self,
        staff_id: int,
        reference_date: date,
        assigned_shifts: List[Tuple[datetime, datetime]]
    ) -> float:
        """Calculate hours from shifts assigned during the current generation run"""
        # Find start of week (Monday)
        start_of_week = reference_date - timedelta(days=reference_date.weekday())
        end_of_week = start_of_week + timedelta(days=6)
        
        total_hours = 0
        for shift_start, shift_end in assigned_shifts:
            # Only count shifts in the same week as reference_date
            if start_of_week <= shift_start.date() <= end_of_week:
                duration = (shift_end - shift_start).total_seconds() / 3600
                total_hours += duration
        
        return total_hours
    
=======
>>>>>>> 86936f2a
    # Validation methods
    def validate_shift_times(self, start_time: datetime, end_time: datetime) -> bool:
        """Validate shift start and end times"""
        if end_time <= start_time:
            return False
        
        # Check if shift duration is reasonable (not more than 12 hours)
        duration = (end_time - start_time).total_seconds() / 3600
        if duration > 12:
            return False
        
        return True
    
    def validate_break_duration(self, shift_duration_minutes: int, break_duration: int) -> bool:
        """Validate break duration based on shift length"""
        # Basic labor law compliance - adjust based on local regulations
        if shift_duration_minutes >= 480:  # 8 hours or more
            return break_duration >= 30  # At least 30 min break
        elif shift_duration_minutes >= 360:  # 6 hours or more
            return break_duration >= 15  # At least 15 min break
        else:
            return True  # No break required for short shifts
    
    def validate_availability(self, start_time: time, end_time: time) -> bool:
        """Validate availability time range"""
        # Convert to comparable format if needed
        if isinstance(start_time, str):
            start_time = datetime.strptime(start_time, "%H:%M").time()
        if isinstance(end_time, str):
            end_time = datetime.strptime(end_time, "%H:%M").time()
        
        # End time must be after start time
        # Note: This doesn't handle overnight shifts properly
        return end_time > start_time
    
    def validate_shift_assignment(
        self, 
        staff_id: int, 
        start_time: datetime, 
        end_time: datetime,
        template_id: Optional[int] = None
    ) -> Tuple[bool, Optional[str]]:
        """Comprehensive shift assignment validation"""
        # Validate times
        if not self.validate_shift_times(start_time, end_time):
            return False, "Invalid shift times"
        
        # Check availability
        available, reason = self.check_availability(staff_id, start_time, end_time)
        if not available:
            return False, reason
        
        # Check conflicts
        conflicts = self.detect_conflicts(staff_id, start_time, end_time)
        if conflicts:
            return False, f"Conflicts with {len(conflicts)} other shifts"
        
        # Check weekly hours limit
        staff = self.db.query(StaffMember).filter(StaffMember.id == staff_id).first()
        if staff and staff.max_hours_per_week:
            current_hours = self._calculate_weekly_hours(staff_id, start_time.date())
            shift_hours = (end_time - start_time).total_seconds() / 3600
            
            if current_hours + shift_hours > staff.max_hours_per_week:
                return False, f"Would exceed maximum weekly hours ({staff.max_hours_per_week})"
        
        # Validate against template requirements if provided
        if template_id:
            template = self.db.query(ShiftTemplate).filter(
                ShiftTemplate.id == template_id
            ).first()
            
            if template:
                # Check if shift times match template
                shift_start_time = start_time.time()
                shift_end_time = end_time.time()
                
                if (shift_start_time != template.start_time or 
                    shift_end_time != template.end_time):
                    return False, "Shift times don't match template"
        
        return True, None
    
    def _calculate_weekly_hours(self, staff_id: int, reference_date: date) -> float:
        """Calculate total scheduled hours for a staff member in the week"""
        # Find start of week (Monday)
        start_of_week = reference_date - timedelta(days=reference_date.weekday())
        end_of_week = start_of_week + timedelta(days=6)
        
        shifts = self.db.query(EnhancedShift).filter(
            and_(
                EnhancedShift.staff_id == staff_id,
                EnhancedShift.date >= start_of_week,
                EnhancedShift.date <= end_of_week,
                EnhancedShift.status.in_([ShiftStatus.SCHEDULED, ShiftStatus.PUBLISHED])
            )
        ).all()
        
        total_hours = 0
        for shift in shifts:
            duration = (shift.end_time - shift.start_time).total_seconds() / 3600
            total_hours += duration
        
        return total_hours
    
    def batch_create_shifts(self, shifts_data: List[dict]) -> List[EnhancedShift]:
        """Batch create multiple shifts efficiently"""
        shifts = []
        
        for shift_data in shifts_data:
            # Validate each shift
            valid, reason = self.validate_shift_assignment(
                shift_data['staff_id'],
                shift_data['start_time'],
                shift_data['end_time'],
                shift_data.get('template_id')
            )
            
            if valid:
                shift = EnhancedShift(**shift_data)
                shifts.append(shift)
            else:
                logger.warning(f"Skipping invalid shift: {reason}")
        
        # Bulk insert
        if shifts:
            self.db.bulk_save_objects(shifts)
            self.db.commit()
        
        return shifts
    
    def get_shifts_by_date_range(
        self, 
        restaurant_id: int, 
        start_date: date, 
        end_date: date
    ) -> List[EnhancedShift]:
        """Get shifts within a date range - optimized with indexes"""
        return self.db.query(EnhancedShift).filter(
            and_(
                EnhancedShift.date >= start_date,
                EnhancedShift.date <= end_date,
                EnhancedShift.location_id == restaurant_id
            )
        ).order_by(EnhancedShift.date, EnhancedShift.start_time).all()
    
    def get_staff_shifts_by_location(
        self, 
        staff_id: int, 
        location_id: int,
        start_date: date,
        end_date: date
    ) -> List[EnhancedShift]:
        """Get shifts for specific staff at specific location - uses composite index"""
        return self.db.query(EnhancedShift).filter(
            and_(
                EnhancedShift.staff_id == staff_id,
                EnhancedShift.location_id == location_id,
                EnhancedShift.date >= start_date,
                EnhancedShift.date <= end_date
            )
        ).order_by(EnhancedShift.date).all()
    
    def get_cached_analytics(
        self, 
        location_id: int, 
        start_date: date, 
        end_date: date
    ) -> Optional[Dict]:
        """Get cached analytics if available"""
        cache_key = f"analytics_{location_id}_{start_date}_{end_date}"
        
        if cache_key in self._cache:
            cached_data, timestamp = self._cache[cache_key]
            # Cache expires after 5 minutes
            if (datetime.utcnow() - timestamp).seconds < 300:
                return cached_data
        
        return None
    
    def cache_analytics(
        self, 
        location_id: int, 
        start_date: date, 
        end_date: date,
        data: Dict
    ):
        """Cache analytics data"""
        cache_key = f"analytics_{location_id}_{start_date}_{end_date}"
        self._cache[cache_key] = (data, datetime.utcnow())
        
        # Clean old cache entries
        if len(self._cache) > 100:
            # Remove oldest entries
            sorted_keys = sorted(
                self._cache.keys(), 
                key=lambda k: self._cache[k][1]
            )
            for key in sorted_keys[:20]:
                del self._cache[key]
    
    def publish_schedule(
        self,
        location_id: int,
        start_date: date,
        end_date: date,
        notify: bool = True
    ) -> Dict[str, Any]:
        """Publish draft schedules and optionally notify staff"""
        # Get all draft shifts in the date range
        shifts = self.db.query(EnhancedShift).filter(
            and_(
                EnhancedShift.location_id == location_id,
                EnhancedShift.date >= start_date,
                EnhancedShift.date <= end_date,
                EnhancedShift.status == ShiftStatus.DRAFT
            )
        ).all()
        
        published_count = 0
        for shift in shifts:
            shift.status = ShiftStatus.PUBLISHED
            shift.published_at = datetime.utcnow()
            published_count += 1
        
        # Create publication record
        publication = SchedulePublication(
            location_id=location_id,
            start_date=start_date,
            end_date=end_date,
            published_shift_count=published_count,
            published_at=datetime.utcnow()
        )
        self.db.add(publication)
        self.db.commit()
        
        # TODO: Send notifications to affected staff
        # This will be implemented in a follow-up PR
        # Example implementation:
        # if notify:
        #     notified_staff = set()
        #     for shift in shifts:
        #         if shift.staff_id not in notified_staff:
        #             send_notification(
        #                 staff_id=shift.staff_id,
        #                 type="schedule_published",
        #                 data={
        #                     "week_start": start_date,
        #                     "week_end": end_date,
        #                     "shift_count": len([s for s in shifts if s.staff_id == shift.staff_id])
        #                 }
        #             )
        #             notified_staff.add(shift.staff_id)
        
        return {
            "published_count": published_count,
            "publication_id": publication.id
        }<|MERGE_RESOLUTION|>--- conflicted
+++ resolved
@@ -555,7 +555,6 @@
         Simple heuristic:
         - Use historical orders per hour for the same DOW over a lookback window to estimate peak load
         - Map predicted peak orders to minimum staff per role via productivity ratios
-<<<<<<< HEAD
         - Create non-overlapping shifts per day and assign available qualified staff
         """
         generated: List[EnhancedShift] = []
@@ -596,29 +595,10 @@
                 
                 # Create shifts based on peak requirements
                 for role_id, required in peak_requirements.items():
-=======
-        - Create morning/lunch/dinner shifts per day and assign available qualified staff
-        """
-        generated: List[EnhancedShift] = []
-        current_date = start_date
-        while current_date <= end_date:
-            # Estimate peak hourly demand using recent history
-            peak_orders = self._estimate_peak_orders(current_date, location_id, demand_lookback_days)
-            role_requirements = self._map_orders_to_role_requirements(peak_orders, location_id)
-            # Build three canonical shifts
-            shift_blocks = [
-                (time(6, 0), time(14, 0)),
-                (time(10, 0), time(18, 0)),
-                (time(16, 0), time(23, 59)),
-            ]
-            for start_t, end_t in shift_blocks:
-                for role_id, required in role_requirements.items():
->>>>>>> 86936f2a
                     required_with_buffer = max(0, int(round(required * (1 + buffer_percentage / 100.0))))
                     for _ in range(required_with_buffer):
                         shift_start = datetime.combine(current_date, start_t)
                         shift_end = datetime.combine(current_date, end_t)
-<<<<<<< HEAD
                         
                         # Handle overnight shift
                         if end_t <= start_t:
@@ -631,18 +611,6 @@
                         )
                         if not staff_member:
                             continue
-                        
-=======
-                        # Overnight handling for last block if needed
-                        if shift_end <= shift_start:
-                            shift_end = shift_end + timedelta(days=1)
-                        staff_member = self._pick_best_staff_for_shift(
-                            shift_start, shift_end, role_id, location_id,
-                            respect_availability, max_hours_per_week, min_hours_between_shifts
-                        )
-                        if not staff_member:
-                            continue
->>>>>>> 86936f2a
                         shift = EnhancedShift(
                             location_id=location_id,
                             role_id=role_id,
@@ -656,7 +624,6 @@
                             staff_member.id, shift_start, shift_end
                         )
                         generated.append(shift)
-<<<<<<< HEAD
                         
                         # Track this assignment for future calculations
                         if staff_member.id not in assigned_shifts_by_staff:
@@ -853,62 +820,23 @@
         
         return final_shifts
 
-    def _estimate_peak_orders(self, target_date: date, location_id: int, demand_lookback_days: int) -> Dict[int, int]:
-        """Estimate orders per hour using historical data for the same day-of-week over a configurable lookback window, filtered by location.
-        
-        Returns a dict mapping hour -> order_count for the entire day.
-        """
-        lookback_start = target_date - timedelta(days=demand_lookback_days)
-        dow_iso = target_date.isoweekday()  # 1=Mon .. 7=Sun
-        
-=======
-            current_date += timedelta(days=1)
-        return generated
-
     def _estimate_peak_orders(self, target_date: date, location_id: int, demand_lookback_days: int) -> int:
         """Estimate peak hourly orders using historical data for the same day-of-week over a configurable lookback window, filtered by location."""
         lookback_start = target_date - timedelta(days=demand_lookback_days)
         dow_iso = target_date.isoweekday()  # 1=Mon .. 7=Sun
->>>>>>> 86936f2a
         # Count orders per hour for matching DOW and location
         rows = self.db.query(
             func.extract('hour', Order.created_at).label('hour'),
             func.count(Order.id).label('cnt')
-<<<<<<< HEAD
         ).join(
             StaffMember, Order.staff_id == StaffMember.id
-=======
->>>>>>> 86936f2a
         ).filter(
             func.date(Order.created_at) >= lookback_start,
             func.date(Order.created_at) < target_date,
             func.extract('isodow', Order.created_at) == dow_iso,
-<<<<<<< HEAD
             StaffMember.restaurant_id == location_id,
             Order.status.in_(['completed', 'paid'])
         ).group_by(func.extract('hour', Order.created_at)).all()
-        
-        # Initialize hourly demand dict
-        hourly_demand = {hour: 0 for hour in range(24)}
-        
-        # Populate with actual data
-        for row in rows:
-            hourly_demand[int(row.hour)] = int(row.cnt)
-        
-        return hourly_demand
-
-    def _map_orders_to_role_requirements(self, hourly_demand: Dict[int, int], location_id: int) -> Dict[int, Dict[int, int]]:
-        """Translate hourly orders to per-role required counts using simple productivity ratios.
-        Returns a dict of role_id -> {hour -> required_count}.
-        """
-        if not hourly_demand or max(hourly_demand.values()) <= 0:
-            return {}
-        
-=======
-            Order.staff_id == StaffMember.id,
-            StaffMember.restaurant_id == location_id,
-            Order.status.in_(['completed', 'paid'])
-        ).group_by('hour').all()
         if not rows:
             return 0
         peak = max(r.cnt for r in rows)
@@ -920,46 +848,11 @@
         """
         if peak_orders <= 0:
             return {}
->>>>>>> 86936f2a
         # Load configurable productivity and minimums
         from .scheduling_config import load_scheduling_config
         cfg = load_scheduling_config()
         productivity = cfg.productivity
         minimums = cfg.minimums
-<<<<<<< HEAD
-        
-        # Map role names to ids for the location
-        role_name_to_id = {}
-        # Get all roles for the restaurant (not filtered by location_id since roles are restaurant-scoped)
-        roles = self.db.query(Role).filter(Role.restaurant_id == location_id).all()
-        for r in roles:
-            role_name_to_id[r.name] = r.id
-        
-        # Calculate requirements for each hour
-        hourly_requirements: Dict[int, Dict[int, int]] = {}
-        
-        for hour, orders in hourly_demand.items():
-            if orders <= 0:
-                continue
-                
-            hour_requirements: Dict[int, int] = {}
-            for role_name, prod in productivity.items():
-                # Fix: Handle zero productivity to prevent ZeroDivisionError
-                if prod <= 0:
-                    logger.warning(f"Invalid productivity value {prod} for role {role_name}, skipping")
-                    continue
-                
-                base = int((orders + prod - 1) // prod)  # ceiling division
-                base = max(base, minimums.get(role_name, 0))
-                role_id = role_name_to_id.get(role_name)
-                if role_id:
-                    hour_requirements[role_id] = base
-            
-            if hour_requirements:
-                hourly_requirements[hour] = hour_requirements
-        
-        return hourly_requirements
-=======
         # Map role names to ids for the location
         role_name_to_id = {}
         from ..models.staff_models import Role
@@ -974,7 +867,6 @@
             if role_id:
                 required[role_id] = base
         return required
->>>>>>> 86936f2a
 
     def _pick_best_staff_for_shift(
         self,
@@ -1012,7 +904,6 @@
         viable.sort(key=lambda x: x[1])
         return viable[0][0]
     
-<<<<<<< HEAD
     def _pick_best_staff_for_shift_with_tracking(
         self,
         start_time: datetime,
@@ -1212,8 +1103,6 @@
         
         return total_hours
     
-=======
->>>>>>> 86936f2a
     # Validation methods
     def validate_shift_times(self, start_time: datetime, end_time: datetime) -> bool:
         """Validate shift start and end times"""
