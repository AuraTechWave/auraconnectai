--- conflicted
+++ resolved
@@ -45,21 +45,13 @@
         None, max_length=200, description="Physical location of equipment"
     )
 
-<<<<<<< HEAD
     @field_validator("equipment_name", "equipment_type", mode="after")
-=======
-    @field_validator("equipment_name", "equipment_type")
->>>>>>> 667c9833
     def validate_not_empty(cls, v):
         if v and not v.strip():
             raise ValueError("Cannot be empty or whitespace only")
         return v.strip() if v else v
 
-<<<<<<< HEAD
     @field_validator("serial_number", mode="after")
-=======
-    @field_validator("serial_number")
->>>>>>> 667c9833
     def validate_serial_number(cls, v):
         if v:
             # Remove spaces and convert to uppercase
@@ -104,11 +96,7 @@
 
         return values
 
-<<<<<<< HEAD
     @field_validator("purchase_cost", mode="after")
-=======
-    @field_validator("purchase_cost")
->>>>>>> 667c9833
     def validate_cost(cls, v):
         if v is not None and v > Decimal("1000000"):
             raise ValueError("Purchase cost seems unusually high. Please verify.")
@@ -130,11 +118,7 @@
     maintenance_interval_days: Optional[int] = Field(None, gt=0, le=3650)
     maintenance_notes: Optional[str] = Field(None, max_length=1000)
 
-<<<<<<< HEAD
     @field_validator("warranty_expiry", mode="after")
-=======
-    @field_validator("warranty_expiry")
->>>>>>> 667c9833
     def validate_warranty_expiry(cls, v):
         if v and v < date.today():
             # Warning, but allow updating to past date
@@ -183,21 +167,13 @@
         None, description="Estimated cost"
     )
 
-<<<<<<< HEAD
     @field_validator("scheduled_date", mode="after")
-=======
-    @field_validator("scheduled_date")
->>>>>>> 667c9833
     def validate_scheduled_date(cls, v):
         if v < date.today():
             raise ValueError("Scheduled date cannot be in the past")
         return v
 
-<<<<<<< HEAD
     @field_validator("estimated_cost", mode="after")
-=======
-    @field_validator("estimated_cost")
->>>>>>> 667c9833
     def validate_estimated_cost(cls, v):
         if v is not None and v > Decimal("100000"):
             raise ValueError("Estimated cost seems unusually high. Please verify.")
@@ -226,11 +202,7 @@
     status: Optional[MaintenanceStatus] = None
     notes: Optional[str] = Field(None, max_length=2000)
 
-<<<<<<< HEAD
     @field_validator("scheduled_date", mode="after")
-=======
-    @field_validator("scheduled_date")
->>>>>>> 667c9833
     def validate_scheduled_date(cls, v):
         # Allow past dates for updates (rescheduling)
         return v
@@ -258,21 +230,13 @@
     )
     notes: Optional[str] = Field(None, max_length=2000, description="Completion notes")
 
-<<<<<<< HEAD
     @field_validator("date_performed", mode="after")
-=======
-    @field_validator("date_performed")
->>>>>>> 667c9833
     def validate_date_performed(cls, v):
         if v > date.today():
             raise ValueError("Performance date cannot be in the future")
         return v
 
-<<<<<<< HEAD
     @field_validator("cost", mode="after")
-=======
-    @field_validator("cost")
->>>>>>> 667c9833
     def validate_cost(cls, v):
         if v > Decimal("100000"):
             raise ValueError("Cost seems unusually high. Please verify.")
@@ -398,10 +362,6 @@
     average_downtime_hours: float = Field(..., ge=0)
     critical_equipment_down: int = Field(..., ge=0)
 
-<<<<<<< HEAD
     @field_validator("average_downtime_hours", mode="after")
-=======
-    @field_validator("average_downtime_hours")
->>>>>>> 667c9833
     def round_average(cls, v):
         return round(v, 2)