# backend/modules/equipment/schemas.py

from pydantic import BaseModel, Field, field_validator
from typing import Optional, List
from datetime import datetime
from enum import Enum

from .models import MaintenanceStatus, MaintenanceType, EquipmentStatus


class EquipmentBase(BaseModel):
    """Base schema for equipment"""

    equipment_name: str = Field(
        ..., min_length=1, max_length=200, description="Name of the equipment"
    )
    equipment_type: str = Field(
        ..., min_length=1, max_length=100, description="Type of equipment"
    )
    manufacturer: Optional[str] = Field(None, max_length=200)
    model_number: Optional[str] = Field(None, max_length=100)
    serial_number: Optional[str] = Field(None, max_length=100)
    purchase_date: Optional[datetime] = None
    warranty_expiry: Optional[datetime] = None
    location: Optional[str] = Field(None, max_length=200)
    maintenance_interval_days: Optional[int] = Field(
        None, ge=1, description="Days between preventive maintenance"
    )
    notes: Optional[str] = None
    is_critical: bool = Field(default=False, description="Is this critical equipment?")


class EquipmentCreate(EquipmentBase):
    """Schema for creating equipment"""

    pass


class EquipmentUpdate(BaseModel):
    """Schema for updating equipment"""

    equipment_name: Optional[str] = Field(None, min_length=1, max_length=200)
    equipment_type: Optional[str] = Field(None, min_length=1, max_length=100)
    manufacturer: Optional[str] = Field(None, max_length=200)
    model_number: Optional[str] = Field(None, max_length=100)
    serial_number: Optional[str] = Field(None, max_length=100)
    purchase_date: Optional[datetime] = None
    warranty_expiry: Optional[datetime] = None
    location: Optional[str] = Field(None, max_length=200)
    status: Optional[EquipmentStatus] = None
    maintenance_interval_days: Optional[int] = Field(None, ge=1)
    notes: Optional[str] = None
    is_critical: Optional[bool] = None
    is_active: Optional[bool] = None


class Equipment(EquipmentBase):
    """Schema for equipment response"""

    id: int
    status: EquipmentStatus
    last_maintenance_date: Optional[datetime]
    next_due_date: Optional[datetime]
    is_active: bool
    created_at: datetime
    updated_at: datetime
    created_by: Optional[int]
    updated_by: Optional[int]

    class Config:
        from_attributes = True


class EquipmentWithMaintenance(Equipment):
    """Schema for equipment with maintenance history"""

    maintenance_records: List["MaintenanceRecord"] = []
    total_maintenance_count: int = 0
    total_maintenance_cost: float = 0.0
    average_downtime_hours: float = 0.0


class MaintenanceRecordBase(BaseModel):
    """Base schema for maintenance records"""

    equipment_id: int
    maintenance_type: MaintenanceType = MaintenanceType.PREVENTIVE
    scheduled_date: datetime
    description: str = Field(
        ..., min_length=1, description="Description of maintenance work"
    )
    performed_by: Optional[str] = Field(None, max_length=200)
    cost: float = Field(default=0.0, ge=0)
    parts_replaced: Optional[str] = None

<<<<<<< HEAD
    @field_validator("scheduled_date", mode="after")
=======
    @field_validator("scheduled_date")
>>>>>>> 667c9833
    def validate_scheduled_date(cls, v):
        """Ensure scheduled date is reasonable"""
        if v < datetime(2000, 1, 1):
            raise ValueError("Scheduled date cannot be before year 2000")
        return v


class MaintenanceRecordCreate(MaintenanceRecordBase):
    """Schema for creating maintenance records"""

    status: MaintenanceStatus = MaintenanceStatus.SCHEDULED


class MaintenanceRecordUpdate(BaseModel):
    """Schema for updating maintenance records"""

    maintenance_type: Optional[MaintenanceType] = None
    status: Optional[MaintenanceStatus] = None
    scheduled_date: Optional[datetime] = None
    date_performed: Optional[datetime] = None
    description: Optional[str] = Field(None, min_length=1)
    performed_by: Optional[str] = Field(None, max_length=200)
    cost: Optional[float] = Field(None, ge=0)
    parts_replaced: Optional[str] = None
    issues_found: Optional[str] = None
    resolution: Optional[str] = None
    downtime_hours: Optional[float] = Field(None, ge=0)

<<<<<<< HEAD
    @field_validator("date_performed", mode="after")
=======
    @field_validator("date_performed")
>>>>>>> 667c9833
    def validate_date_performed(cls, v):
        """Ensure date_performed is not in the future"""
        if v and v > datetime.now():
            raise ValueError("Date performed cannot be in the future")
        return v

<<<<<<< HEAD
    @field_validator("scheduled_date", mode="after")
=======
    @field_validator("scheduled_date")
>>>>>>> 667c9833
    def validate_scheduled_date(cls, v):
        """Ensure scheduled date is reasonable"""
        if v and v < datetime(2000, 1, 1):
            raise ValueError("Scheduled date cannot be before year 2000")
        return v


class MaintenanceRecord(MaintenanceRecordBase):
    """Schema for maintenance record response"""

    id: int
    status: MaintenanceStatus
    date_performed: Optional[datetime]
    next_due_date: Optional[datetime]
    issues_found: Optional[str]
    resolution: Optional[str]
    downtime_hours: float
    created_at: datetime
    updated_at: datetime
    created_by: Optional[int]
    completed_by: Optional[int]
    equipment: Optional[Equipment] = None

    class Config:
        from_attributes = True


class MaintenanceRecordComplete(BaseModel):
    """Schema for completing a maintenance record"""

    date_performed: datetime = Field(default_factory=datetime.now)
    performed_by: str = Field(..., min_length=1, max_length=200)
    cost: Optional[float] = Field(default=0.0, ge=0)
    parts_replaced: Optional[str] = None
    issues_found: Optional[str] = None
    resolution: Optional[str] = None
    downtime_hours: float = Field(default=0.0, ge=0)
    next_due_date: Optional[datetime] = None

<<<<<<< HEAD
    @field_validator("date_performed", mode="after")
=======
    @field_validator("date_performed")
>>>>>>> 667c9833
    def validate_date_performed(cls, v):
        """Ensure date_performed is not in the future"""
        if v > datetime.now():
            raise ValueError("Date performed cannot be in the future")
        return v


# Search/Filter schemas
class EquipmentSearchParams(BaseModel):
    """Parameters for searching equipment"""

    query: Optional[str] = None
    equipment_type: Optional[str] = None
    status: Optional[EquipmentStatus] = None
    location: Optional[str] = None
    is_critical: Optional[bool] = None
    needs_maintenance: Optional[bool] = None
    sort_by: str = Field(
        default="equipment_name",
        pattern="^(equipment_name|next_due_date|status|created_at)$",
    )
    sort_order: str = Field(default="asc", pattern="^(asc|desc)$")
    limit: int = Field(default=50, ge=1, le=500)
    offset: int = Field(default=0, ge=0)


class MaintenanceSearchParams(BaseModel):
    """Parameters for searching maintenance records"""

    equipment_id: Optional[int] = None
    maintenance_type: Optional[MaintenanceType] = None
    status: Optional[MaintenanceStatus] = None
    date_from: Optional[datetime] = None
    date_to: Optional[datetime] = None
    performed_by: Optional[str] = None
    sort_by: str = Field(
        default="scheduled_date",
        pattern="^(scheduled_date|date_performed|status|cost)$",
    )
    sort_order: str = Field(default="desc", pattern="^(asc|desc)$")
    limit: int = Field(default=50, ge=1, le=500)
    offset: int = Field(default=0, ge=0)


# Response schemas
class PaginatedResponse(BaseModel):
    """Base schema for paginated responses"""

    total: int
    page: int
    size: int
    pages: int


class EquipmentListResponse(PaginatedResponse):
    """Response schema for equipment list"""

    items: List[Equipment]


class MaintenanceListResponse(PaginatedResponse):
    """Response schema for maintenance list"""

    items: List[MaintenanceRecord]


class MaintenanceSummary(BaseModel):
    """Summary statistics for maintenance"""

    total_equipment: int
    operational_equipment: int
    needs_maintenance: int
    under_maintenance: int
    overdue_maintenance: int
    scheduled_this_week: int
    completed_this_month: int
    total_cost_this_month: float
    average_downtime_hours: float


# Update forward references
EquipmentWithMaintenance.model_rebuild()
MaintenanceRecord.model_rebuild()<|MERGE_RESOLUTION|>--- conflicted
+++ resolved
@@ -93,11 +93,7 @@
     cost: float = Field(default=0.0, ge=0)
     parts_replaced: Optional[str] = None
 
-<<<<<<< HEAD
     @field_validator("scheduled_date", mode="after")
-=======
-    @field_validator("scheduled_date")
->>>>>>> 667c9833
     def validate_scheduled_date(cls, v):
         """Ensure scheduled date is reasonable"""
         if v < datetime(2000, 1, 1):
@@ -126,22 +122,14 @@
     resolution: Optional[str] = None
     downtime_hours: Optional[float] = Field(None, ge=0)
 
-<<<<<<< HEAD
     @field_validator("date_performed", mode="after")
-=======
-    @field_validator("date_performed")
->>>>>>> 667c9833
     def validate_date_performed(cls, v):
         """Ensure date_performed is not in the future"""
         if v and v > datetime.now():
             raise ValueError("Date performed cannot be in the future")
         return v
 
-<<<<<<< HEAD
     @field_validator("scheduled_date", mode="after")
-=======
-    @field_validator("scheduled_date")
->>>>>>> 667c9833
     def validate_scheduled_date(cls, v):
         """Ensure scheduled date is reasonable"""
         if v and v < datetime(2000, 1, 1):
@@ -181,11 +169,7 @@
     downtime_hours: float = Field(default=0.0, ge=0)
     next_due_date: Optional[datetime] = None
 
-<<<<<<< HEAD
     @field_validator("date_performed", mode="after")
-=======
-    @field_validator("date_performed")
->>>>>>> 667c9833
     def validate_date_performed(cls, v):
         """Ensure date_performed is not in the future"""
         if v > datetime.now():
