# backend/modules/menu/schemas/recipe_schemas.py

from pydantic import BaseModel, Field, field_validator, model_validator
from typing import List, Optional, Dict, Any
from datetime import datetime
from enum import Enum


class RecipeStatus(str, Enum):
    DRAFT = "draft"
    ACTIVE = "active"
    INACTIVE = "inactive"
    ARCHIVED = "archived"


class RecipeComplexity(str, Enum):
    SIMPLE = "simple"
    MODERATE = "moderate"
    COMPLEX = "complex"
    EXPERT = "expert"


class UnitType(str, Enum):
    # Weight
    GRAM = "g"
    KILOGRAM = "kg"
    OUNCE = "oz"
    POUND = "lb"

    # Volume
    MILLILITER = "ml"
    LITER = "l"
    TEASPOON = "tsp"
    TABLESPOON = "tbsp"
    CUP = "cup"
    FLUID_OUNCE = "fl_oz"
    PINT = "pt"
    QUART = "qt"
    GALLON = "gal"

    # Count
    PIECE = "piece"
    DOZEN = "dozen"

    # Other
    CUSTOM = "custom"


# Base schemas
class RecipeIngredientBase(BaseModel):
    inventory_id: int
    quantity: float = Field(..., gt=0, description="Quantity must be positive")
    unit: UnitType
    custom_unit: Optional[str] = None
    preparation: Optional[str] = Field(None, max_length=200)
    is_optional: bool = False
    notes: Optional[str] = None
    display_order: int = 0

<<<<<<< HEAD
    @field_validator("custom_unit", mode="after")
    def validate_custom_unit(cls, v, values):
        if values.get("unit") == UnitType.CUSTOM and not v:
=======
    @field_validator("custom_unit")
    def validate_custom_unit(cls, v, info):
        if info.data.get("unit") == UnitType.CUSTOM and not v:
>>>>>>> 667c9833
            raise ValueError("custom_unit is required when unit is CUSTOM")
        return v


class RecipeIngredientCreate(RecipeIngredientBase):
    pass


class RecipeIngredientUpdate(BaseModel):
    quantity: Optional[float] = Field(None, gt=0)
    unit: Optional[UnitType] = None
    custom_unit: Optional[str] = None
    preparation: Optional[str] = Field(None, max_length=200)
    is_optional: Optional[bool] = None
    notes: Optional[str] = None
    display_order: Optional[int] = None


class RecipeIngredientResponse(RecipeIngredientBase):
    id: int
    recipe_id: int
    unit_cost: Optional[float] = None
    total_cost: Optional[float] = None
    created_at: datetime
    updated_at: datetime

    # Include inventory item details
    inventory_item: Optional[Dict[str, Any]] = None

    class Config:
        from_attributes = True


class RecipeSubRecipeBase(BaseModel):
    sub_recipe_id: int = Field(..., gt=0, description="ID of the sub-recipe to link")
    quantity: float = Field(1.0, gt=0, description="Quantity of sub-recipe to use")
    unit: Optional[str] = Field(
        None, max_length=50, description="Unit for quantity (optional)"
    )
    display_order: int = Field(0, ge=0, description="Display order in recipe")
    notes: Optional[str] = Field(
        None, max_length=500, description="Notes about this sub-recipe usage"
    )

<<<<<<< HEAD
    @field_validator("sub_recipe_id", mode="after")
=======
    @field_validator("sub_recipe_id")
>>>>>>> 667c9833
    def validate_sub_recipe_id(cls, v):
        """Ensure sub_recipe_id is a valid positive integer"""
        if v <= 0:
            raise ValueError("sub_recipe_id must be a positive integer")
        return v

<<<<<<< HEAD
    @field_validator("unit", mode="after")
=======
    @field_validator("unit")
>>>>>>> 667c9833
    def validate_unit(cls, v):
        """Validate unit if provided"""
        if v and len(v.strip()) == 0:
            return None
        return v.strip() if v else None


class RecipeSubRecipeCreate(RecipeSubRecipeBase):
    pass


class RecipeSubRecipeResponse(RecipeSubRecipeBase):
    id: int
    parent_recipe_id: int
    created_at: datetime
    updated_at: datetime

    # Include sub-recipe details
    sub_recipe: Optional[Dict[str, Any]] = None

    class Config:
        from_attributes = True


class RecipeBase(BaseModel):
    name: str = Field(..., min_length=1, max_length=200)
    status: RecipeStatus = RecipeStatus.DRAFT

    # Recipe details
    yield_quantity: float = Field(1.0, gt=0)
    yield_unit: Optional[str] = None
    portion_size: Optional[float] = Field(None, gt=0)
    portion_unit: Optional[str] = None

    # Preparation details
    prep_time_minutes: Optional[int] = Field(None, ge=0)
    cook_time_minutes: Optional[int] = Field(None, ge=0)
    total_time_minutes: Optional[int] = Field(None, ge=0)
    complexity: RecipeComplexity = RecipeComplexity.SIMPLE

    # Instructions and notes
    instructions: Optional[List[str]] = None
    notes: Optional[str] = None
    allergen_notes: Optional[str] = None

    # Quality and consistency
    quality_standards: Optional[Dict[str, Any]] = None
    plating_instructions: Optional[str] = None
    image_urls: Optional[List[str]] = None


class RecipeCreate(RecipeBase):
    menu_item_id: int
    ingredients: List[RecipeIngredientCreate]
    sub_recipes: Optional[List[RecipeSubRecipeCreate]] = []


class RecipeUpdate(BaseModel):
    name: Optional[str] = Field(None, min_length=1, max_length=200)
    status: Optional[RecipeStatus] = None

    # Recipe details
    yield_quantity: Optional[float] = Field(None, gt=0)
    yield_unit: Optional[str] = None
    portion_size: Optional[float] = Field(None, gt=0)
    portion_unit: Optional[str] = None

    # Preparation details
    prep_time_minutes: Optional[int] = Field(None, ge=0)
    cook_time_minutes: Optional[int] = Field(None, ge=0)
    total_time_minutes: Optional[int] = Field(None, ge=0)
    complexity: Optional[RecipeComplexity] = None

    # Instructions and notes
    instructions: Optional[List[str]] = None
    notes: Optional[str] = None
    allergen_notes: Optional[str] = None

    # Quality and consistency
    quality_standards: Optional[Dict[str, Any]] = None
    plating_instructions: Optional[str] = None
    image_urls: Optional[List[str]] = None


class RecipeResponse(RecipeBase):
    id: int
    menu_item_id: int
    version: int

    # Cost calculations
    total_cost: Optional[float] = None
    food_cost_percentage: Optional[float] = None
    last_cost_update: Optional[datetime] = None

    # Metadata
    created_by: int
    approved_by: Optional[int] = None
    approved_at: Optional[datetime] = None
    is_active: bool
    created_at: datetime
    updated_at: datetime

    # Relationships
    ingredients: List[RecipeIngredientResponse] = []
    sub_recipes: List[RecipeSubRecipeResponse] = []

    # Include menu item details
    menu_item: Optional[Dict[str, Any]] = None

    class Config:
        from_attributes = True


class RecipeCostAnalysis(BaseModel):
    """Detailed cost breakdown for a recipe"""

    recipe_id: int
    recipe_name: str
    menu_item_id: int
    menu_item_name: str
    menu_item_price: float

    # Cost details
    total_ingredient_cost: float
    total_sub_recipe_cost: float
    total_cost: float

    # Analysis
    food_cost_percentage: float
    profit_margin: float
    profit_amount: float

    # Breakdown
    ingredient_costs: List[Dict[str, Any]]
    sub_recipe_costs: List[Dict[str, Any]]

    # Recommendations
    cost_optimization_suggestions: Optional[List[str]] = None

    class Config:
        from_attributes = True


class RecipeValidation(BaseModel):
    """Recipe validation results"""

    recipe_id: int
    is_valid: bool
    validation_errors: List[str] = []
    warnings: List[str] = []

    # Specific checks
    has_ingredients: bool
    all_ingredients_available: bool
    cost_calculated: bool
    within_target_cost: bool
    instructions_complete: bool

    class Config:
        from_attributes = True


class BulkRecipeUpdate(BaseModel):
    """Bulk update recipes"""

    recipe_ids: List[int]
    updates: RecipeUpdate


class RecipeSearchParams(BaseModel):
    """Search parameters for recipes"""

    query: Optional[str] = None
    menu_item_id: Optional[int] = None
    status: Optional[RecipeStatus] = None
    complexity: Optional[RecipeComplexity] = None
    min_cost: Optional[float] = None
    max_cost: Optional[float] = None
    has_allergens: Optional[bool] = None
    ingredient_id: Optional[int] = None  # Find recipes using specific ingredient
    limit: int = Field(50, ge=1, le=500)
    offset: int = Field(0, ge=0)
    sort_by: str = "name"
    sort_order: str = "asc"


class RecipeCloneRequest(BaseModel):
    """Request to clone a recipe"""

    source_recipe_id: int
    target_menu_item_id: int
    name: Optional[str] = None  # Override name
    adjust_portions: Optional[float] = None  # Scale recipe by factor


class RecipeHistoryResponse(BaseModel):
    """Recipe version history"""

    id: int
    recipe_id: int
    version: int
    change_type: str
    change_summary: str
    total_cost: Optional[float] = None
    food_cost_percentage: Optional[float] = None
    changed_by: int
    change_reason: Optional[str] = None
    created_at: datetime

    class Config:
        from_attributes = True


class RecipeNutritionBase(BaseModel):
    """Nutritional information for recipes"""

    # Basic nutrition per serving
    calories: Optional[float] = None
    total_fat: Optional[float] = None
    saturated_fat: Optional[float] = None
    trans_fat: Optional[float] = None
    cholesterol: Optional[float] = None
    sodium: Optional[float] = None
    total_carbohydrates: Optional[float] = None
    dietary_fiber: Optional[float] = None
    sugars: Optional[float] = None
    protein: Optional[float] = None

    # Vitamins and minerals (as % of daily value)
    vitamin_a: Optional[float] = None
    vitamin_c: Optional[float] = None
    calcium: Optional[float] = None
    iron: Optional[float] = None

    # Additional nutrition facts
    additional_nutrients: Optional[Dict[str, float]] = None


class RecipeNutritionCreate(RecipeNutritionBase):
    recipe_id: int
    calculation_method: Optional[str] = "manual"


class RecipeNutritionUpdate(RecipeNutritionBase):
    pass


class RecipeNutritionResponse(RecipeNutritionBase):
    id: int
    recipe_id: int
    calculation_method: Optional[str] = None
    last_calculated: Optional[datetime] = None
    verified_by: Optional[int] = None
    verified_at: Optional[datetime] = None
    created_at: datetime
    updated_at: datetime

    class Config:
        from_attributes = True


class MenuItemRecipeStatus(BaseModel):
    """Status of recipe configuration for menu items"""

    menu_item_id: int
    menu_item_name: str
    has_recipe: bool
    recipe_id: Optional[int] = None
    recipe_status: Optional[RecipeStatus] = None
    last_updated: Optional[datetime] = None

    class Config:
        from_attributes = True


class RecipeComplianceReport(BaseModel):
    """Report on menu items without recipes"""

    total_menu_items: int
    items_with_recipes: int
    items_without_recipes: int
    compliance_percentage: float

    # Details
    missing_recipes: List[MenuItemRecipeStatus]
    draft_recipes: List[MenuItemRecipeStatus]
    inactive_recipes: List[MenuItemRecipeStatus]

    # By category
    compliance_by_category: Dict[str, Dict[str, Any]]

    # Performance info
    cached: Optional[bool] = False
    generated_at: Optional[datetime] = None

    class Config:
        from_attributes = True<|MERGE_RESOLUTION|>--- conflicted
+++ resolved
@@ -57,15 +57,9 @@
     notes: Optional[str] = None
     display_order: int = 0
 
-<<<<<<< HEAD
     @field_validator("custom_unit", mode="after")
     def validate_custom_unit(cls, v, values):
         if values.get("unit") == UnitType.CUSTOM and not v:
-=======
-    @field_validator("custom_unit")
-    def validate_custom_unit(cls, v, info):
-        if info.data.get("unit") == UnitType.CUSTOM and not v:
->>>>>>> 667c9833
             raise ValueError("custom_unit is required when unit is CUSTOM")
         return v
 
@@ -110,22 +104,14 @@
         None, max_length=500, description="Notes about this sub-recipe usage"
     )
 
-<<<<<<< HEAD
     @field_validator("sub_recipe_id", mode="after")
-=======
-    @field_validator("sub_recipe_id")
->>>>>>> 667c9833
     def validate_sub_recipe_id(cls, v):
         """Ensure sub_recipe_id is a valid positive integer"""
         if v <= 0:
             raise ValueError("sub_recipe_id must be a positive integer")
         return v
 
-<<<<<<< HEAD
     @field_validator("unit", mode="after")
-=======
-    @field_validator("unit")
->>>>>>> 667c9833
     def validate_unit(cls, v):
         """Validate unit if provided"""
         if v and len(v.strip()) == 0:
