--- conflicted
+++ resolved
@@ -21,11 +21,7 @@
     reservation_id: Optional[int] = None
     metadata: Optional[Dict[str, Any]] = None
 
-<<<<<<< HEAD
     @field_validator('to_number', mode="after")
-=======
-    @field_validator('to_number')
->>>>>>> 667c9833
     def validate_phone_number(cls, v):
         # Basic E.164 format validation
         if not v.startswith('+'):
@@ -86,13 +82,8 @@
     variables: Optional[List[str]] = None
     max_length: int = Field(default=160, gt=0)
 
-<<<<<<< HEAD
     @field_validator('template_body', mode="after")
     def validate_template_variables(cls, v, values):
-=======
-    @field_validator('template_body')
-    def validate_template_variables(cls, v, info):
->>>>>>> 667c9833
         # Check for variable placeholders in template
         import re
         placeholders = re.findall(r'\{\{(\w+)\}\}', v)
@@ -224,15 +215,9 @@
     reservation_id: Optional[int] = None
     schedule_at: Optional[datetime] = Field(None, description="Schedule message for future")
 
-<<<<<<< HEAD
     @field_validator('message', mode="after")
     def validate_message_or_template(cls, v, values):
         if not v and not values.get('template_id'):
-=======
-    @field_validator('message')
-    def validate_message_or_template(cls, v, info):
-        if not v and not info.data.get('template_id'):
->>>>>>> 667c9833
             raise ValueError('Either message or template_id must be provided')
         return v
 
