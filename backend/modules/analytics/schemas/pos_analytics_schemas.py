--- conflicted
+++ resolved
@@ -223,15 +223,9 @@
     terminal_ids: Optional[List[str]] = None
     include_offline: bool = Field(True)
 
-<<<<<<< HEAD
     @field_validator("start_date", "end_date", mode="after")
     def validate_dates(cls, v, values):
         if values.get("time_range") == TimeRange.CUSTOM and not v:
-=======
-    @field_validator("start_date", "end_date")
-    def validate_dates(cls, v, info):
-        if info.data.get("time_range") == TimeRange.CUSTOM and not v:
->>>>>>> 667c9833
             raise ValueError("start_date and end_date required for custom time range")
         return v
 
