# backend/modules/analytics/schemas/analytics_schemas.py

from pydantic import BaseModel, Field, field_validator
from typing import Optional, List, Dict, Any, Union
from datetime import datetime, date
from decimal import Decimal
from enum import Enum

from ..models.analytics_models import ReportType, AggregationPeriod


class SalesFilterRequest(BaseModel):
    """Request schema for filtering sales data"""

    # Date range filters
    date_from: Optional[date] = Field(None, description="Start date for the report")
    date_to: Optional[date] = Field(None, description="End date for the report")

    # Entity filters
    staff_ids: Optional[List[int]] = Field(
        None, description="Filter by specific staff members"
    )
    product_ids: Optional[List[int]] = Field(
        None, description="Filter by specific products/menu items"
    )
    category_ids: Optional[List[int]] = Field(
        None, description="Filter by product categories"
    )
    customer_ids: Optional[List[int]] = Field(
        None, description="Filter by specific customers"
    )

    # Time aggregation
    period_type: Optional[AggregationPeriod] = Field(
        AggregationPeriod.DAILY, description="Time period for data aggregation"
    )

    # Additional filters
    include_discounts: bool = Field(True, description="Include discount information")
    include_tax: bool = Field(True, description="Include tax information")
    only_completed_orders: bool = Field(
        True, description="Only include completed orders"
    )
    min_order_value: Optional[Decimal] = Field(None, description="Minimum order value")
    max_order_value: Optional[Decimal] = Field(None, description="Maximum order value")

<<<<<<< HEAD
    @field_validator("date_to", mode="after")
    def validate_date_range(cls, v, values):
        if v and "date_from" in values and values["date_from"]:
            if v < values["date_from"]:
                raise ValueError("date_to must be after date_from")
        return v

    @field_validator("staff_ids", "product_ids", "category_ids", "customer_ids", mode="after")
=======
    @field_validator("date_to")
    def validate_date_range(cls, v, info):
        if v and "date_from" in info.data and info.data["date_from"]:
            if v < info.data["date_from"]:
                raise ValueError("date_to must be after date_from")
        return v

    @field_validator("staff_ids", "product_ids", "category_ids", "customer_ids")
>>>>>>> 667c9833
    def validate_id_lists(cls, v):
        if v is not None:
            if not isinstance(v, list) or not all(
                isinstance(x, int) and x > 0 for x in v
            ):
                raise ValueError("IDs must be a list of positive integers")
        return v


class SalesSummaryResponse(BaseModel):
    """Response schema for sales summary data"""

    # Time period
    period_start: date
    period_end: date
    period_type: AggregationPeriod

    # Overall metrics
    total_orders: int = Field(description="Total number of orders")
    total_revenue: Decimal = Field(description="Total revenue amount")
    total_items_sold: int = Field(description="Total number of items sold")
    average_order_value: Decimal = Field(description="Average order value")

    # Financial breakdown
    gross_revenue: Decimal = Field(description="Revenue before discounts")
    total_discounts: Decimal = Field(description="Total discount amount")
    total_tax: Decimal = Field(description="Total tax amount")
    net_revenue: Decimal = Field(description="Net revenue after discounts")

    # Customer metrics
    unique_customers: int = Field(description="Number of unique customers")
    new_customers: int = Field(description="Number of new customers")
    returning_customers: int = Field(description="Number of returning customers")
    customer_retention_rate: Optional[Decimal] = Field(
        description="Customer retention percentage"
    )

    # Growth metrics
    revenue_growth: Optional[Decimal] = Field(
        description="Revenue growth vs previous period"
    )
    order_growth: Optional[Decimal] = Field(
        description="Order count growth vs previous period"
    )

    class Config:
        from_attributes = True
        json_encoders = {Decimal: lambda v: float(v)}


class SalesDetailResponse(BaseModel):
    """Response schema for detailed sales data"""

    # Snapshot identification
    id: int
    snapshot_date: date
    period_type: AggregationPeriod

    # Entity information
    staff_id: Optional[int] = None
    staff_name: Optional[str] = None
    product_id: Optional[int] = None
    product_name: Optional[str] = None
    category_id: Optional[int] = None
    category_name: Optional[str] = None

    # Sales metrics
    total_orders: int
    total_revenue: Decimal
    total_items_sold: int
    average_order_value: Decimal

    # Additional metrics
    total_discounts: Decimal
    total_tax: Decimal
    net_revenue: Decimal
    unique_customers: int

    # Staff-specific metrics (when applicable)
    orders_handled: Optional[int] = None
    average_processing_time: Optional[Decimal] = None

    # Product-specific metrics (when applicable)
    product_quantity_sold: Optional[int] = None
    product_revenue: Optional[Decimal] = None
    product_popularity_rank: Optional[int] = None

    # Timestamp
    calculated_at: datetime

    class Config:
        from_attributes = True
        json_encoders = {Decimal: lambda v: float(v)}


class StaffPerformanceResponse(BaseModel):
    """Response schema for staff performance analytics"""

    staff_id: int
    staff_name: str

    # Performance metrics
    total_orders_handled: int
    total_revenue_generated: Decimal
    average_order_value: Decimal
    orders_per_hour: Optional[Decimal] = None
    average_processing_time: Optional[Decimal] = None

    # Rankings
    revenue_rank: Optional[int] = None
    order_count_rank: Optional[int] = None
    efficiency_rank: Optional[int] = None

    # Growth metrics
    revenue_growth: Optional[Decimal] = None
    order_growth: Optional[Decimal] = None

    # Time period
    period_start: date
    period_end: date

    class Config:
        from_attributes = True
        json_encoders = {Decimal: lambda v: float(v)}


class ProductPerformanceResponse(BaseModel):
    """Response schema for product performance analytics"""

    product_id: int
    product_name: Optional[str] = None
    category_id: Optional[int] = None
    category_name: Optional[str] = None

    # Performance metrics
    quantity_sold: int
    revenue_generated: Decimal
    average_price: Decimal
    order_frequency: int  # Number of orders containing this product

    # Rankings
    popularity_rank: Optional[int] = None
    revenue_rank: Optional[int] = None
    growth_rank: Optional[int] = None

    # Growth metrics
    quantity_growth: Optional[Decimal] = None
    revenue_growth: Optional[Decimal] = None

    # Market share
    revenue_share: Optional[Decimal] = None  # Percentage of total revenue
    quantity_share: Optional[Decimal] = None  # Percentage of total items sold

    # Time period
    period_start: date
    period_end: date

    class Config:
        from_attributes = True
        json_encoders = {Decimal: lambda v: float(v)}


class SalesReportRequest(BaseModel):
    """Request schema for generating sales reports"""

    report_type: ReportType = Field(description="Type of report to generate")
    filters: SalesFilterRequest = Field(description="Filters to apply to the report")

    # Report configuration
    include_charts: bool = Field(True, description="Include visualization charts")
    export_format: Optional[str] = Field(
        None, description="Export format (pdf, csv, xlsx)"
    )
    template_id: Optional[int] = Field(None, description="Use saved report template")

    # Sorting and pagination
    sort_by: Optional[str] = Field("total_revenue", description="Field to sort by")
    sort_order: Optional[str] = Field("desc", description="Sort order (asc/desc)")
    page: int = Field(1, ge=1, description="Page number for pagination")
    per_page: int = Field(50, ge=1, le=1000, description="Items per page")

<<<<<<< HEAD
    @field_validator("export_format", mode="after")
=======
    @field_validator("export_format")
>>>>>>> 667c9833
    def validate_export_format(cls, v):
        if v and v not in ["pdf", "csv", "xlsx", "json"]:
            raise ValueError("export_format must be one of: pdf, csv, xlsx, json")
        return v

<<<<<<< HEAD
    @field_validator("sort_order", mode="after")
=======
    @field_validator("sort_order")
>>>>>>> 667c9833
    def validate_sort_order(cls, v):
        if v and v not in ["asc", "desc"]:
            raise ValueError("sort_order must be either asc or desc")
        return v


class ReportExecutionResponse(BaseModel):
    """Response schema for report execution status"""

    execution_id: str  # UUID
    report_type: ReportType
    status: str

    # Execution details
    executed_by: int
    executed_at: datetime
    execution_time_ms: Optional[int] = None

    # Results
    total_records: Optional[int] = None
    file_path: Optional[str] = None
    file_format: Optional[str] = None
    file_size_bytes: Optional[int] = None

    # Error handling
    error_message: Optional[str] = None

    # Cache information
    cache_key: Optional[str] = None
    expires_at: Optional[datetime] = None

    class Config:
        from_attributes = True


class DashboardMetricsResponse(BaseModel):
    """Response schema for dashboard metrics"""

    current_period: Dict[str, Any] = Field(description="Current period metrics")
    previous_period: Dict[str, Any] = Field(
        description="Previous period for comparison"
    )

    # Real-time metrics
    today_revenue: Decimal
    today_orders: int
    today_customers: int

    # Growth indicators
    revenue_growth_percentage: Decimal
    order_growth_percentage: Decimal
    customer_growth_percentage: Decimal

    # Top performers
    top_staff: List[Dict[str, Any]] = Field(description="Top performing staff")
    top_products: List[Dict[str, Any]] = Field(description="Top selling products")

    # Trends data for charts
    revenue_trend: List[Dict[str, Any]] = Field(description="Revenue trend data")
    order_trend: List[Dict[str, Any]] = Field(description="Order count trend data")

    # Alerts and notifications
    active_alerts: List[Dict[str, Any]] = Field(description="Active alert conditions")

    # Data freshness
    last_updated: datetime

    class Config:
        json_encoders = {Decimal: lambda v: float(v)}


class ReportTemplateRequest(BaseModel):
    """Request schema for creating/updating report templates"""

    name: str = Field(max_length=255, description="Template name")
    description: Optional[str] = Field(
        max_length=1000, description="Template description"
    )
    report_type: ReportType = Field(description="Type of report")

    # Configuration
    filters_config: Dict[str, Any] = Field(description="Default filter settings")
    columns_config: Optional[Dict[str, Any]] = Field(
        None, description="Column configuration"
    )
    sorting_config: Optional[Dict[str, Any]] = Field(
        None, description="Sorting preferences"
    )
    visualization_config: Optional[Dict[str, Any]] = Field(
        None, description="Chart settings"
    )

    # Access control
    is_public: bool = Field(False, description="Make template available to all users")


class ReportTemplateResponse(BaseModel):
    """Response schema for report templates"""

    id: int
    uuid: str
    name: str
    description: Optional[str]
    report_type: ReportType

    # Configuration
    filters_config: Dict[str, Any]
    columns_config: Optional[Dict[str, Any]]
    sorting_config: Optional[Dict[str, Any]]
    visualization_config: Optional[Dict[str, Any]]

    # Metadata
    created_by: int
    created_by_name: Optional[str] = None
    is_public: bool
    is_system_template: bool

    # Usage stats
    usage_count: int
    last_used_at: Optional[datetime]

    # Timestamps
    created_at: datetime
    updated_at: datetime

    class Config:
        from_attributes = True


class PaginatedSalesResponse(BaseModel):
    """Paginated response for sales data"""

    items: List[
        Union[SalesDetailResponse, StaffPerformanceResponse, ProductPerformanceResponse]
    ]
    total: int
    page: int
    per_page: int
    total_pages: int
    has_next: bool
    has_prev: bool

    # Summary for the current page/filter
    page_summary: Optional[SalesSummaryResponse] = None


class SalesComparisonRequest(BaseModel):
    """Request schema for comparing sales across different periods or entities"""

    # Base period
    base_period_start: date
    base_period_end: date

    # Comparison period
    comparison_period_start: date
    comparison_period_end: date

    # What to compare
    compare_by: str = Field(description="Compare by: period, staff, product, category")
    entity_ids: Optional[List[int]] = Field(
        None, description="Specific entities to compare"
    )

    # Metrics to include
    metrics: List[str] = Field(
        default=["revenue", "orders", "customers"], description="Metrics to compare"
    )

<<<<<<< HEAD
    @field_validator("compare_by", mode="after")
=======
    @field_validator("compare_by")
>>>>>>> 667c9833
    def validate_compare_by(cls, v):
        if v not in ["period", "staff", "product", "category"]:
            raise ValueError(
                "compare_by must be one of: period, staff, product, category"
            )
        return v


class SalesComparisonResponse(BaseModel):
    """Response schema for sales comparison data"""

    comparison_type: str
    base_period: Dict[str, Any]
    comparison_period: Dict[str, Any]

    # Comparison results
    differences: Dict[
        str, Dict[str, Any]
    ]  # Metric -> {absolute_change, percentage_change, etc.}
    trends: List[Dict[str, Any]]  # Trend data for visualization

    # Statistical significance
    significance_test: Optional[Dict[str, Any]] = None

    class Config:
        json_encoders = {Decimal: lambda v: float(v)}


class MenuPerformanceResponse(BaseModel):
    """Response schema for menu item performance analytics including profitability"""

    menu_item_id: int
    menu_item_name: Optional[str] = None
    category_id: Optional[int] = None
    category_name: Optional[str] = None

    # Sales performance metrics
    quantity_sold: int
    revenue_generated: Decimal
    average_price: Decimal
    order_frequency: int  # Number of orders containing this menu item

    # Cost & profitability metrics
    total_cost: Decimal
    profit: Decimal
    profit_margin: Optional[Decimal] = None  # Percentage

    # Rankings
    popularity_rank: Optional[int] = None
    revenue_rank: Optional[int] = None
    profit_rank: Optional[int] = None

    # Time period
    period_start: date
    period_end: date

    class Config:
        from_attributes = True
        json_encoders = {Decimal: lambda v: float(v)}<|MERGE_RESOLUTION|>--- conflicted
+++ resolved
@@ -44,7 +44,6 @@
     min_order_value: Optional[Decimal] = Field(None, description="Minimum order value")
     max_order_value: Optional[Decimal] = Field(None, description="Maximum order value")
 
-<<<<<<< HEAD
     @field_validator("date_to", mode="after")
     def validate_date_range(cls, v, values):
         if v and "date_from" in values and values["date_from"]:
@@ -53,16 +52,6 @@
         return v
 
     @field_validator("staff_ids", "product_ids", "category_ids", "customer_ids", mode="after")
-=======
-    @field_validator("date_to")
-    def validate_date_range(cls, v, info):
-        if v and "date_from" in info.data and info.data["date_from"]:
-            if v < info.data["date_from"]:
-                raise ValueError("date_to must be after date_from")
-        return v
-
-    @field_validator("staff_ids", "product_ids", "category_ids", "customer_ids")
->>>>>>> 667c9833
     def validate_id_lists(cls, v):
         if v is not None:
             if not isinstance(v, list) or not all(
@@ -244,21 +233,13 @@
     page: int = Field(1, ge=1, description="Page number for pagination")
     per_page: int = Field(50, ge=1, le=1000, description="Items per page")
 
-<<<<<<< HEAD
     @field_validator("export_format", mode="after")
-=======
-    @field_validator("export_format")
->>>>>>> 667c9833
     def validate_export_format(cls, v):
         if v and v not in ["pdf", "csv", "xlsx", "json"]:
             raise ValueError("export_format must be one of: pdf, csv, xlsx, json")
         return v
 
-<<<<<<< HEAD
     @field_validator("sort_order", mode="after")
-=======
-    @field_validator("sort_order")
->>>>>>> 667c9833
     def validate_sort_order(cls, v):
         if v and v not in ["asc", "desc"]:
             raise ValueError("sort_order must be either asc or desc")
@@ -427,11 +408,7 @@
         default=["revenue", "orders", "customers"], description="Metrics to compare"
     )
 
-<<<<<<< HEAD
     @field_validator("compare_by", mode="after")
-=======
-    @field_validator("compare_by")
->>>>>>> 667c9833
     def validate_compare_by(cls, v):
         if v not in ["period", "staff", "product", "category"]:
             raise ValueError(
