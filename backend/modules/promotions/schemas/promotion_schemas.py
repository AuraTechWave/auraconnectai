# backend/modules/promotions/schemas/promotion_schemas.py

from pydantic import BaseModel, Field, field_validator, UUID4
from typing import Optional, List, Dict, Any, Union
from datetime import datetime
from enum import Enum

from ..models.promotion_models import (
    PromotionType,
    PromotionStatus,
    CouponType,
    DiscountTarget,
    ReferralStatus,
)


# Base schemas
class PromotionBase(BaseModel):
    """Base promotion schema"""

    name: str = Field(..., max_length=200)
    description: Optional[str] = None
    promotion_type: PromotionType
    start_date: datetime
    end_date: datetime
    timezone: str = "UTC"
    discount_type: str
    discount_value: float = Field(..., ge=0)
    max_discount_amount: Optional[float] = Field(None, ge=0)
    min_order_amount: Optional[float] = Field(None, ge=0)
    target_type: DiscountTarget = DiscountTarget.ORDER_TOTAL
    target_items: Optional[Dict[str, Any]] = None
    target_customer_segments: Optional[List[str]] = None
    target_tiers: Optional[List[str]] = None
    max_uses_total: Optional[int] = Field(None, ge=1)
    max_uses_per_customer: int = Field(1, ge=1)
    conditions: Optional[Dict[str, Any]] = None
    stackable: bool = False
    requires_coupon: bool = False
    title: Optional[str] = Field(None, max_length=200)
    subtitle: Optional[str] = Field(None, max_length=300)
    image_url: Optional[str] = Field(None, max_length=500)
    banner_text: Optional[str] = Field(None, max_length=200)
    terms_and_conditions: Optional[str] = None
    priority: int = Field(0, ge=0)
    auto_apply: bool = False
    is_featured: bool = False
    is_public: bool = True
    ab_test_variant: Optional[str] = None
    ab_test_traffic_split: float = Field(100.0, ge=0, le=100)


class PromotionCreate(PromotionBase):
    """Schema for creating a promotion"""

<<<<<<< HEAD
    @field_validator("end_date", mode="after")
    def end_date_after_start_date(cls, v, values):
        start_date = values.get("start_date")
=======
    @field_validator("end_date")
    def end_date_after_start_date(cls, v, info):
        start_date = info.data.get("start_date")
>>>>>>> 667c9833
        if start_date and v <= start_date:
            raise ValueError("End date must be after start date")
        return v

<<<<<<< HEAD
    @field_validator("discount_value", mode="after")
    def validate_discount_value(cls, v, values):
        discount_type = values.get("discount_type")
=======
    @field_validator("discount_value")
    def validate_discount_value(cls, v, info):
        discount_type = info.data.get("discount_type")
>>>>>>> 667c9833
        if discount_type == "percentage" and v > 100:
            raise ValueError("Percentage discount cannot exceed 100%")
        return v


class PromotionUpdate(BaseModel):
    """Schema for updating a promotion"""

    name: Optional[str] = Field(None, max_length=200)
    description: Optional[str] = None
    status: Optional[PromotionStatus] = None
    start_date: Optional[datetime] = None
    end_date: Optional[datetime] = None
    discount_value: Optional[float] = Field(None, ge=0)
    max_discount_amount: Optional[float] = Field(None, ge=0)
    min_order_amount: Optional[float] = Field(None, ge=0)
    max_uses_total: Optional[int] = Field(None, ge=1)
    max_uses_per_customer: Optional[int] = Field(None, ge=1)
    title: Optional[str] = Field(None, max_length=200)
    subtitle: Optional[str] = Field(None, max_length=300)
    image_url: Optional[str] = Field(None, max_length=500)
    priority: Optional[int] = Field(None, ge=0)
    is_featured: Optional[bool] = None
    is_public: Optional[bool] = None


class Promotion(PromotionBase):
    """Full promotion schema for responses"""

    id: int
    uuid: UUID4
    status: PromotionStatus
    current_uses: int
    impressions: int
    clicks: int
    conversions: int
    revenue_generated: float
    created_at: datetime
    updated_at: datetime

    # Computed properties
    is_active: bool
    usage_percentage: float
    days_remaining: int

    class Config:
        from_attributes = True


class PromotionSummary(BaseModel):
    """Summary promotion schema for lists"""

    id: int
    uuid: UUID4
    name: str
    promotion_type: PromotionType
    status: PromotionStatus
    discount_type: str
    discount_value: float
    start_date: datetime
    end_date: datetime
    current_uses: int
    max_uses_total: Optional[int]
    is_featured: bool
    is_active: bool
    days_remaining: int

    class Config:
        from_attributes = True


# Coupon schemas
class CouponBase(BaseModel):
    """Base coupon schema"""

    coupon_type: CouponType = CouponType.SINGLE_USE
    max_uses: int = Field(1, ge=1)
    customer_id: Optional[int] = None
    customer_email: Optional[str] = Field(None, max_length=255)
    valid_from: Optional[datetime] = None
    valid_until: Optional[datetime] = None


class CouponCreate(CouponBase):
    """Schema for creating a coupon"""

    promotion_id: int
    code: Optional[str] = Field(None, max_length=50)  # Auto-generated if not provided
    batch_id: Optional[str] = None
    generation_method: str = "manual"


class CouponBulkCreate(BaseModel):
    """Schema for bulk coupon creation"""

    promotion_id: int
    quantity: int = Field(..., ge=1, le=10000)
    coupon_type: CouponType = CouponType.MULTI_USE
    max_uses: int = Field(1, ge=1)
    prefix: Optional[str] = Field(None, max_length=10)
    suffix: Optional[str] = Field(None, max_length=10)
    length: int = Field(8, ge=4, le=20)
    valid_from: Optional[datetime] = None
    valid_until: Optional[datetime] = None


class Coupon(CouponBase):
    """Full coupon schema for responses"""

    id: int
    promotion_id: int
    code: str
    current_uses: int
    is_active: bool
    batch_id: Optional[str]
    generation_method: str
    created_at: datetime
    updated_at: datetime

    # Computed properties
    is_valid: bool
    remaining_uses: int

    # Related data
    promotion: Optional[PromotionSummary] = None

    class Config:
        from_attributes = True


class CouponValidationRequest(BaseModel):
    """Schema for coupon validation requests"""

    code: str = Field(..., max_length=50)
    customer_id: Optional[int] = None
    order_total: float = Field(..., ge=0)
    order_items: Optional[List[Dict[str, Any]]] = None


class CouponValidationResponse(BaseModel):
    """Schema for coupon validation responses"""

    is_valid: bool
    coupon: Optional[Coupon] = None
    discount_amount: float = 0.0
    error_message: Optional[str] = None
    applicable_items: Optional[List[Dict[str, Any]]] = None


# Referral program schemas
class ReferralProgramBase(BaseModel):
    """Base referral program schema"""

    name: str = Field(..., max_length=200)
    description: Optional[str] = None
    referrer_reward_type: str
    referrer_reward_value: float = Field(..., ge=0)
    referee_reward_type: str
    referee_reward_value: float = Field(..., ge=0)
    min_referee_order_amount: float = Field(0.0, ge=0)
    max_referrals_per_customer: Optional[int] = Field(None, ge=1)
    referral_validity_days: int = Field(30, ge=1)
    start_date: datetime
    end_date: Optional[datetime] = None


class ReferralProgramCreate(ReferralProgramBase):
    """Schema for creating a referral program"""

<<<<<<< HEAD
    @field_validator("end_date", mode="after")
    def end_date_after_start_date(cls, v, values):
        if v and values.get("start_date") and v <= values["start_date"]:
=======
    @field_validator("end_date")
    def end_date_after_start_date(cls, v, info):
        if v and info.data.get("start_date") and v <= info.data["start_date"]:
>>>>>>> 667c9833
            raise ValueError("End date must be after start date")
        return v


class ReferralProgram(ReferralProgramBase):
    """Full referral program schema"""

    id: int
    is_active: bool
    total_referrals: int
    successful_referrals: int
    total_rewards_issued: float
    created_at: datetime
    updated_at: datetime

    class Config:
        from_attributes = True


class CustomerReferralBase(BaseModel):
    """Base customer referral schema"""

    referee_email: str = Field(..., max_length=255)


class CustomerReferralCreate(CustomerReferralBase):
    """Schema for creating a referral"""

    program_id: int
    referrer_id: int


class CustomerReferral(CustomerReferralBase):
    """Full customer referral schema"""

    id: int
    program_id: int
    referrer_id: int
    referee_id: Optional[int]
    referral_code: str
    status: ReferralStatus
    completed_at: Optional[datetime]
    qualifying_order_id: Optional[int]
    referrer_rewarded: bool
    referee_rewarded: bool
    referrer_reward_amount: Optional[float]
    referee_reward_amount: Optional[float]
    expires_at: datetime
    created_at: datetime
    updated_at: datetime

    class Config:
        from_attributes = True


# Usage and analytics schemas
class PromotionUsageBase(BaseModel):
    """Base promotion usage schema"""

    promotion_id: int
    customer_id: Optional[int]
    order_id: int
    discount_amount: float
    original_order_amount: float
    final_order_amount: float
    usage_method: str
    coupon_code: Optional[str]


class PromotionUsage(PromotionUsageBase):
    """Full promotion usage schema"""

    id: int
    staff_member_id: Optional[int]
    created_at: datetime

    class Config:
        from_attributes = True


class PromotionAnalyticsBase(BaseModel):
    """Base promotion analytics schema"""

    promotion_id: int
    date: datetime
    period_type: str
    impressions: int = 0
    clicks: int = 0
    conversions: int = 0
    revenue: float = 0.0
    discount_amount: float = 0.0
    unique_customers: int = 0


class PromotionAnalytics(PromotionAnalyticsBase):
    """Full promotion analytics schema"""

    id: int
    conversion_rate: float
    average_order_value: float
    customer_acquisition_cost: float
    return_on_investment: float
    created_at: datetime

    class Config:
        from_attributes = True


# Search and filter schemas
class PromotionSearchParams(BaseModel):
    """Parameters for searching promotions"""

    query: Optional[str] = None
    promotion_type: Optional[List[PromotionType]] = None
    status: Optional[List[PromotionStatus]] = None
    discount_type: Optional[List[str]] = None
    is_featured: Optional[bool] = None
    is_public: Optional[bool] = None
    start_date_from: Optional[datetime] = None
    start_date_to: Optional[datetime] = None
    target_customer_segment: Optional[str] = None
    requires_coupon: Optional[bool] = None
    stackable: Optional[bool] = None
    min_discount_value: Optional[float] = None
    max_discount_value: Optional[float] = None
    page: int = Field(1, ge=1)
    page_size: int = Field(20, ge=1, le=100)
    sort_by: str = "created_at"
    sort_order: str = Field("desc", pattern="^(asc|desc)$")


class PromotionSearchResponse(BaseModel):
    """Response for promotion search"""

    promotions: List[PromotionSummary]
    total: int
    page: int
    page_size: int
    total_pages: int


# Discount calculation schemas
class DiscountCalculationRequest(BaseModel):
    """Request for calculating discounts"""

    customer_id: Optional[int] = None
    order_total: float = Field(..., ge=0)
    order_items: List[Dict[str, Any]]
    coupon_codes: Optional[List[str]] = None
    promotion_ids: Optional[List[int]] = None
    customer_tier: Optional[str] = None


class DiscountCalculationResponse(BaseModel):
    """Response for discount calculations"""

    original_total: float
    final_total: float
    total_discount: float
    applied_promotions: List[Dict[str, Any]]
    applicable_promotions: List[PromotionSummary]
    invalid_coupons: List[str]
    warnings: List[str]


# A/B Testing schemas
class ABTestVariant(BaseModel):
    """A/B test variant configuration"""

    variant_name: str
    traffic_split: float = Field(..., ge=0, le=100)
    promotion_config: Dict[str, Any]


class ABTestConfig(BaseModel):
    """A/B test configuration"""

    test_name: str
    variants: List[ABTestVariant]
    start_date: datetime
    end_date: datetime
    success_metric: str

<<<<<<< HEAD
    @field_validator("variants", mode="after")
=======
    @field_validator("variants")
>>>>>>> 667c9833
    def validate_traffic_split(cls, v):
        total_split = sum(variant.traffic_split for variant in v)
        if abs(total_split - 100.0) > 0.01:  # Allow for floating point precision
            raise ValueError("Total traffic split must equal 100%")
        return v


# Reporting schemas
class PromotionReport(BaseModel):
    """Promotion performance report"""

    promotion: PromotionSummary
    analytics: Dict[str, Any]
    top_customers: List[Dict[str, Any]]
    usage_by_day: List[Dict[str, Any]]
    revenue_impact: Dict[str, float]
    conversion_funnel: Dict[str, int]


class CouponReport(BaseModel):
    """Coupon usage report"""

    total_generated: int
    total_used: int
    usage_rate: float
    top_performing_codes: List[Dict[str, Any]]
    usage_by_customer_segment: Dict[str, int]


class ReferralReport(BaseModel):
    """Referral program report"""

    program: ReferralProgram
    total_sent: int
    total_completed: int
    completion_rate: float
    total_rewards_issued: float
    average_time_to_complete: float
    top_referrers: List[Dict[str, Any]]<|MERGE_RESOLUTION|>--- conflicted
+++ resolved
@@ -53,28 +53,16 @@
 class PromotionCreate(PromotionBase):
     """Schema for creating a promotion"""
 
-<<<<<<< HEAD
     @field_validator("end_date", mode="after")
     def end_date_after_start_date(cls, v, values):
         start_date = values.get("start_date")
-=======
-    @field_validator("end_date")
-    def end_date_after_start_date(cls, v, info):
-        start_date = info.data.get("start_date")
->>>>>>> 667c9833
         if start_date and v <= start_date:
             raise ValueError("End date must be after start date")
         return v
 
-<<<<<<< HEAD
     @field_validator("discount_value", mode="after")
     def validate_discount_value(cls, v, values):
         discount_type = values.get("discount_type")
-=======
-    @field_validator("discount_value")
-    def validate_discount_value(cls, v, info):
-        discount_type = info.data.get("discount_type")
->>>>>>> 667c9833
         if discount_type == "percentage" and v > 100:
             raise ValueError("Percentage discount cannot exceed 100%")
         return v
@@ -244,15 +232,9 @@
 class ReferralProgramCreate(ReferralProgramBase):
     """Schema for creating a referral program"""
 
-<<<<<<< HEAD
     @field_validator("end_date", mode="after")
     def end_date_after_start_date(cls, v, values):
         if v and values.get("start_date") and v <= values["start_date"]:
-=======
-    @field_validator("end_date")
-    def end_date_after_start_date(cls, v, info):
-        if v and info.data.get("start_date") and v <= info.data["start_date"]:
->>>>>>> 667c9833
             raise ValueError("End date must be after start date")
         return v
 
@@ -436,11 +418,7 @@
     end_date: datetime
     success_metric: str
 
-<<<<<<< HEAD
     @field_validator("variants", mode="after")
-=======
-    @field_validator("variants")
->>>>>>> 667c9833
     def validate_traffic_split(cls, v):
         total_split = sum(variant.traffic_split for variant in v)
         if abs(total_split - 100.0) > 0.01:  # Allow for floating point precision
