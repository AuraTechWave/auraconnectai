--- conflicted
+++ resolved
@@ -150,11 +150,7 @@
     max_per_hour: Optional[int] = Field(None, gt=0)
     max_per_day: Optional[int] = Field(None, gt=0)
 
-<<<<<<< HEAD
     @field_validator("batch_hours", mode="after")
-=======
-    @field_validator("batch_hours")
->>>>>>> 667c9833
     def validate_batch_hours(cls, v):
         if v:
             for hour in v:
