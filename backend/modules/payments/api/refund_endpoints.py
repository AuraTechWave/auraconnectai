--- conflicted
+++ resolved
@@ -42,11 +42,7 @@
     evidence_urls: Optional[List[str]] = None
     priority: str = Field("normal", pattern="^(urgent|high|normal|low)$")
 
-<<<<<<< HEAD
     @field_validator("requested_amount", mode="after")
-=======
-    @field_validator("requested_amount")
->>>>>>> 667c9833
     def validate_amount(cls, v):
         if v <= 0:
             raise ValueError("Requested amount must be positive")
@@ -126,11 +122,7 @@
     batch_notes: Optional[str] = None
     auto_approve: bool = False
 
-<<<<<<< HEAD
     @field_validator("refund_requests", mode="after")
-=======
-    @field_validator("refund_requests")
->>>>>>> 667c9833
     def validate_batch_size(cls, v):
         if len(v) == 0:
             raise ValueError("At least one refund request is required")
@@ -153,11 +145,7 @@
     notes: Optional[str] = None
     process_immediately: bool = False
 
-<<<<<<< HEAD
     @field_validator("request_ids", mode="after")
-=======
-    @field_validator("request_ids")
->>>>>>> 667c9833
     def validate_request_ids(cls, v):
         if len(v) == 0:
             raise ValueError("At least one request ID is required")
@@ -169,11 +157,7 @@
 class BulkProcessingRequest(BaseModel):
     request_ids: List[int]
 
-<<<<<<< HEAD
     @field_validator("request_ids", mode="after")
-=======
-    @field_validator("request_ids")
->>>>>>> 667c9833
     def validate_request_ids(cls, v):
         if len(v) == 0:
             raise ValueError("At least one request ID is required")
