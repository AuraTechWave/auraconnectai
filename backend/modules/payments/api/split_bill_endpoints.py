# backend/modules/payments/api/split_bill_endpoints.py

from typing import List, Optional, Dict, Any
from decimal import Decimal
from fastapi import APIRouter, Depends, HTTPException, Query, Body
from sqlalchemy.ext.asyncio import AsyncSession
from pydantic import BaseModel, Field, field_validator

from core.database import get_db
from core.auth import get_current_user, require_permission, User
from ..services.split_bill_service import split_bill_service
from ..services.tip_service import tip_service
from ..services.payment_service import payment_service
from ..models.split_bill_models import (
    SplitMethod,
    SplitStatus,
    ParticipantStatus,
    TipMethod,
, ConfigDict)
from ..models.payment_models import PaymentGateway

router = APIRouter(prefix="/splits", tags=["Split Bills"])


# Additional request models
class PaginationParams(BaseModel):
    page: int = Field(1, ge=1)
    page_size: int = Field(20, ge=1, le=100)

    @property
    def offset(self) -> int:
        return (self.page - 1) * self.page_size


# Request/Response Models


class ParticipantRequest(BaseModel):
    customer_id: Optional[int] = None
    name: str
    email: Optional[str] = None
    phone: Optional[str] = None
    notify_via_email: bool = True
    notify_via_sms: bool = False


class CreateSplitRequest(BaseModel):
    order_id: int
    split_method: SplitMethod
    participants: List[ParticipantRequest]

    # Tip configuration
    tip_method: Optional[TipMethod] = None
    tip_value: Optional[Decimal] = None

    # Split configuration based on method
    split_config: Optional[Dict[str, Any]] = None

    # Settings
    allow_partial_payments: bool = True
    require_all_acceptance: bool = False
    auto_close_on_completion: bool = True
    send_reminders: bool = True
    expires_in_hours: Optional[int] = 48

<<<<<<< HEAD
    @field_validator("participants", mode="after")
=======
    @field_validator("participants")
>>>>>>> 667c9833
    def validate_participants(cls, v):
        if len(v) < 2:
            raise ValueError("At least 2 participants required for split")
        return v

<<<<<<< HEAD
    @field_validator("split_config", mode="after")
    def validate_split_config(cls, v, values):
=======
    @field_validator("split_config")
    def validate_split_config(cls, v, info):
>>>>>>> 667c9833
        if "split_method" in values:
            method = info.data["split_method"]

            if method == SplitMethod.PERCENTAGE:
                if not v or "percentages" not in v:
                    raise ValueError(
                        "Percentage split requires 'percentages' in split_config"
                    )

            elif method == SplitMethod.AMOUNT:
                if not v or "amounts" not in v:
                    raise ValueError("Amount split requires 'amounts' in split_config")

            elif method == SplitMethod.ITEM:
                if not v or "items" not in v:
                    raise ValueError("Item split requires 'items' in split_config")

        return v


class UpdateParticipantStatusRequest(BaseModel):
    status: ParticipantStatus
    decline_reason: Optional[str] = None


class ParticipantPaymentRequest(BaseModel):
    gateway: PaymentGateway
    amount: Decimal
    payment_method_id: Optional[str] = None
    save_payment_method: bool = False

<<<<<<< HEAD
    @field_validator("amount", mode="after")
=======
    @field_validator("amount")
>>>>>>> 667c9833
    def validate_amount(cls, v):
        if v <= 0:
            raise ValueError("Amount must be positive")
        return v


class TipSuggestionRequest(BaseModel):
    subtotal: Decimal
    percentages: Optional[List[int]] = None


class ProcessTipDistributionRequest(BaseModel):
    distribution_method: str = "pool"
    distribution_config: Optional[Dict[str, Any]] = None


class SplitResponse(BaseModel):
    id: int
    split_id: str
    order_id: int
    split_method: SplitMethod
    status: SplitStatus
    subtotal: float
    tax_amount: float
    service_charge: float
    tip_amount: float
    total_amount: float
    organizer_name: Optional[str]
    participants_count: int
    paid_count: int
    expires_at: Optional[str]
    created_at: str
    model_config = ConfigDict(from_attributes=True)

    # Custom JSON encoders need to be handled differently in v2
    # Consider using model_serializer if needed


class ParticipantResponse(BaseModel):
    id: int
    name: str
    email: Optional[str]
    share_amount: float
    tip_amount: float
    total_amount: float
    paid_amount: float
    remaining_amount: float
    status: ParticipantStatus
    access_token: Optional[str] = None
    model_config = ConfigDict(from_attributes=True)

    # Custom JSON encoders need to be handled differently in v2
    # Consider using model_serializer if needed


class SplitDetailResponse(SplitResponse):
    participants: List[ParticipantResponse]
    split_config: Optional[Dict[str, Any]]
    model_config = ConfigDict(from_attributes=True)

    # Custom JSON encoders need to be handled differently in v2
    # Consider using model_serializer if needed


class PaginatedSplitsResponse(BaseModel):
    items: List[SplitResponse]
    total: int
    page: int
    page_size: int
    pages: int


# Endpoints


@router.post("/", response_model=SplitDetailResponse)
async def create_split(
    request: CreateSplitRequest,
    current_user: User = Depends(get_current_user),
    db: AsyncSession = Depends(get_db),
):
    """Create a new bill split"""

    try:
        # Set organizer info
        organizer_info = {
            "customer_id": (
                current_user.customer_id
                if hasattr(current_user, "customer_id")
                else None
            ),
            "name": current_user.full_name,
            "email": current_user.email,
            "phone": current_user.phone if hasattr(current_user, "phone") else None,
        }

        # Create split
        split = await split_bill_service.create_split(
            db=db,
            order_id=request.order_id,
            split_method=request.split_method,
            participants=[p.dict() for p in request.participants],
            organizer_info=organizer_info,
            tip_method=request.tip_method,
            tip_value=request.tip_value,
            split_config=request.split_config,
            settings={
                "allow_partial_payments": request.allow_partial_payments,
                "require_all_acceptance": request.require_all_acceptance,
                "auto_close_on_completion": request.auto_close_on_completion,
                "send_reminders": request.send_reminders,
                "expires_in_hours": request.expires_in_hours,
            },
        )

        # Prepare response
        response = SplitDetailResponse(
            id=split.id,
            split_id=split.split_id,
            order_id=split.order_id,
            split_method=split.split_method,
            status=split.status,
            subtotal=float(split.subtotal),
            tax_amount=float(split.tax_amount),
            service_charge=float(split.service_charge),
            tip_amount=float(split.tip_amount),
            total_amount=float(split.total_amount),
            organizer_name=split.organizer_name,
            participants_count=len(split.participants),
            paid_count=sum(
                1 for p in split.participants if p.status == ParticipantStatus.PAID
            ),
            expires_at=split.expires_at.isoformat() if split.expires_at else None,
            created_at=split.created_at.isoformat(),
            participants=[
                ParticipantResponse(
                    id=p.id,
                    name=p.name,
                    email=p.email,
                    share_amount=float(p.share_amount),
                    tip_amount=float(p.tip_amount),
                    total_amount=float(p.total_amount),
                    paid_amount=float(p.paid_amount),
                    remaining_amount=float(p.remaining_amount),
                    status=p.status,
                    access_token=p.access_token,
                )
                for p in split.participants
            ],
            split_config=split.split_config,
        )

        return response

    except ValueError as e:
        raise HTTPException(status_code=400, detail=str(e))
    except Exception as e:
        raise HTTPException(status_code=500, detail=f"Failed to create split: {str(e)}")


@router.get("/{split_id}", response_model=SplitDetailResponse)
async def get_split(
    split_id: int,
    current_user: User = Depends(get_current_user),
    db: AsyncSession = Depends(get_db),
):
    """Get split details"""

    split = await split_bill_service.get_split(db, split_id, include_participants=True)
    if not split:
        raise HTTPException(status_code=404, detail="Split not found")

    # Check permissions
    is_organizer = (
        split.organizer_id == current_user.customer_id
        if hasattr(current_user, "customer_id")
        else False
    )
    is_participant = any(
        (
            p.customer_id == current_user.customer_id
            if hasattr(current_user, "customer_id")
            else False
        )
        for p in split.participants
    )

    if not (is_organizer or is_participant or current_user.is_staff):
        raise HTTPException(status_code=403, detail="Access denied")

    # Prepare response
    response = SplitDetailResponse(
        id=split.id,
        split_id=split.split_id,
        order_id=split.order_id,
        split_method=split.split_method,
        status=split.status,
        subtotal=float(split.subtotal),
        tax_amount=float(split.tax_amount),
        service_charge=float(split.service_charge),
        tip_amount=float(split.tip_amount),
        total_amount=float(split.total_amount),
        organizer_name=split.organizer_name,
        participants_count=len(split.participants),
        paid_count=sum(
            1 for p in split.participants if p.status == ParticipantStatus.PAID
        ),
        expires_at=split.expires_at.isoformat() if split.expires_at else None,
        created_at=split.created_at.isoformat(),
        participants=[
            ParticipantResponse(
                id=p.id,
                name=p.name,
                email=p.email,
                share_amount=float(p.share_amount),
                tip_amount=float(p.tip_amount),
                total_amount=float(p.total_amount),
                paid_amount=float(p.paid_amount),
                remaining_amount=float(p.remaining_amount),
                status=p.status,
                # Only include access token for organizer
                access_token=p.access_token if is_organizer else None,
            )
            for p in split.participants
        ],
        split_config=split.split_config if is_organizer else None,
    )

    return response


@router.get("/participant/{access_token}", response_model=ParticipantResponse)
async def get_participant_by_token(
    access_token: str, db: AsyncSession = Depends(get_db)
):
    """Get participant details by access token (for guest access)"""

    split, participant = await split_bill_service.get_split_by_token(db, access_token)

    if not split or not participant:
        raise HTTPException(status_code=404, detail="Invalid access token")

    return ParticipantResponse(
        id=participant.id,
        name=participant.name,
        email=participant.email,
        share_amount=float(participant.share_amount),
        tip_amount=float(participant.tip_amount),
        total_amount=float(participant.total_amount),
        paid_amount=float(participant.paid_amount),
        remaining_amount=float(participant.remaining_amount),
        status=participant.status,
    )


@router.put("/participant/{participant_id}/status")
async def update_participant_status(
    participant_id: int,
    request: UpdateParticipantStatusRequest,
    current_user: User = Depends(get_current_user),
    db: AsyncSession = Depends(get_db),
):
    """Update participant status (accept/decline)"""

    try:
        participant = await split_bill_service.update_participant_status(
            db=db,
            participant_id=participant_id,
            status=request.status,
            decline_reason=request.decline_reason,
        )

        return {
            "success": True,
            "participant_id": participant.id,
            "status": participant.status,
        }

    except ValueError as e:
        raise HTTPException(status_code=400, detail=str(e))
    except Exception as e:
        raise HTTPException(
            status_code=500, detail=f"Failed to update status: {str(e)}"
        )


@router.post("/participant/{participant_id}/pay")
async def pay_participant_share(
    participant_id: int,
    request: ParticipantPaymentRequest,
    current_user: User = Depends(get_current_user),
    db: AsyncSession = Depends(get_db),
):
    """Process payment for a participant's share"""

    try:
        # Get participant
        from sqlalchemy import select
        from ..models.split_bill_models import SplitParticipant

        result = await db.execute(
            select(SplitParticipant).where(SplitParticipant.id == participant_id)
        )
        participant = result.scalar_one_or_none()

        if not participant:
            raise HTTPException(status_code=404, detail="Participant not found")

        # Create payment
        payment = await payment_service.create_payment(
            db=db,
            order_id=participant.bill_split.order_id,
            gateway=request.gateway,
            amount=request.amount,
            payment_method_id=request.payment_method_id,
            save_payment_method=request.save_payment_method,
            metadata={
                "split_id": participant.split_id,
                "participant_id": participant.id,
                "participant_name": participant.name,
            },
        )

        # Record payment allocation
        if payment.status in ["completed", "processing"]:
            allocation = await split_bill_service.record_participant_payment(
                db=db,
                participant_id=participant_id,
                payment=payment,
                amount=request.amount,
            )

        return {
            "success": True,
            "payment_id": payment.payment_id,
            "payment_status": payment.status,
            "remaining_amount": float(participant.remaining_amount),
        }

    except Exception as e:
        raise HTTPException(status_code=500, detail=f"Payment failed: {str(e)}")


@router.post("/{split_id}/cancel")
async def cancel_split(
    split_id: int,
    reason: Optional[str] = Body(None),
    current_user: User = Depends(get_current_user),
    db: AsyncSession = Depends(get_db),
):
    """Cancel a bill split"""

    # Get split
    split = await split_bill_service.get_split(db, split_id)
    if not split:
        raise HTTPException(status_code=404, detail="Split not found")

    # Check permissions
    is_organizer = (
        split.organizer_id == current_user.customer_id
        if hasattr(current_user, "customer_id")
        else False
    )

    if not (is_organizer or current_user.is_staff):
        raise HTTPException(status_code=403, detail="Only organizer can cancel split")

    try:
        split = await split_bill_service.cancel_split(db, split_id, reason)

        return {"success": True, "split_id": split.id, "status": split.status}

    except ValueError as e:
        raise HTTPException(status_code=400, detail=str(e))
    except Exception as e:
        raise HTTPException(status_code=500, detail=f"Failed to cancel split: {str(e)}")


@router.post("/{split_id}/remind")
async def send_payment_reminders(
    split_id: int,
    current_user: User = Depends(get_current_user),
    db: AsyncSession = Depends(get_db),
):
    """Send payment reminders to pending participants"""

    # Get split
    split = await split_bill_service.get_split(db, split_id)
    if not split:
        raise HTTPException(status_code=404, detail="Split not found")

    # Check permissions
    is_organizer = (
        split.organizer_id == current_user.customer_id
        if hasattr(current_user, "customer_id")
        else False
    )

    if not (is_organizer or current_user.is_staff):
        raise HTTPException(status_code=403, detail="Only organizer can send reminders")

    try:
        await split_bill_service.send_reminders(db, split_id)

        return {"success": True, "message": "Reminders sent successfully"}

    except Exception as e:
        raise HTTPException(
            status_code=500, detail=f"Failed to send reminders: {str(e)}"
        )


# Tip calculation endpoints


@router.post("/tips/calculate")
async def calculate_tip(
    subtotal: Decimal = Body(...),
    tip_method: TipMethod = Body(...),
    tip_value: Decimal = Body(...),
    current_total: Optional[Decimal] = Body(None),
):
    """Calculate tip amount"""

    tip_amount = tip_service.calculate_tip(
        subtotal=subtotal,
        tip_method=tip_method,
        tip_value=tip_value,
        current_total=current_total,
    )

    return {
        "subtotal": float(subtotal),
        "tip_amount": float(tip_amount),
        "total": float(subtotal + tip_amount),
    }


@router.post("/tips/suggestions")
async def get_tip_suggestions(request: TipSuggestionRequest):
    """Get suggested tip amounts"""

    suggestions = tip_service.suggest_tip_amounts(
        subtotal=request.subtotal, default_percentages=request.percentages
    )

    return {"subtotal": float(request.subtotal), "suggestions": suggestions}


@router.post("/{split_id}/tips/distribute")
@require_permission("manage_tips")
async def process_tip_distribution(
    split_id: int,
    request: ProcessTipDistributionRequest,
    current_user: User = Depends(get_current_user),
    db: AsyncSession = Depends(get_db),
):
    """Process tip distribution for a completed split"""

    # Get split
    split = await split_bill_service.get_split(db, split_id)
    if not split:
        raise HTTPException(status_code=404, detail="Split not found")

    if split.status != SplitStatus.COMPLETED:
        raise HTTPException(
            status_code=400, detail="Split must be completed to distribute tips"
        )

    try:
        # Create tip distribution
        distribution = await tip_service.create_tip_distribution(
            db=db,
            split_id=split_id,
            tip_amount=split.tip_amount,
            distribution_method=request.distribution_method,
            distribution_config=request.distribution_config,
        )

        # Process distribution
        distribution = await tip_service.process_tip_distribution(
            db=db, distribution_id=distribution.id, processed_by=current_user.id
        )

        return {
            "success": True,
            "distribution_id": distribution.id,
            "tip_amount": float(distribution.tip_amount),
            "distributions": distribution.distributions,
        }

    except Exception as e:
        raise HTTPException(
            status_code=500, detail=f"Failed to process tip distribution: {str(e)}"
        )


# Additional endpoints for pagination and resending


@router.get("/", response_model=PaginatedSplitsResponse)
async def list_splits(
    status: Optional[SplitStatus] = Query(None),
    organizer: bool = Query(False, description="Only show splits I organized"),
    participant: bool = Query(
        False, description="Only show splits I'm participating in"
    ),
    pagination: PaginationParams = Depends(),
    current_user: User = Depends(get_current_user),
    db: AsyncSession = Depends(get_db),
):
    """Get paginated list of splits for current user"""

    from sqlalchemy import or_, func

    # Build base query
    query = select(BillSplit)
    count_query = select(func.count(BillSplit.id))

    # Apply filters
    conditions = []

    if organizer:
        if hasattr(current_user, "customer_id") and current_user.customer_id:
            conditions.append(BillSplit.organizer_id == current_user.customer_id)

    if participant:
        if hasattr(current_user, "customer_id") and current_user.customer_id:
            # Subquery to find splits where user is a participant
            participant_splits = (
                select(SplitParticipant.split_id)
                .where(SplitParticipant.customer_id == current_user.customer_id)
                .scalar_subquery()
            )
            conditions.append(BillSplit.id.in_(participant_splits))

    if not organizer and not participant:
        # Default: show all splits user is involved in
        if hasattr(current_user, "customer_id") and current_user.customer_id:
            participant_splits = (
                select(SplitParticipant.split_id)
                .where(SplitParticipant.customer_id == current_user.customer_id)
                .scalar_subquery()
            )
            conditions.append(
                or_(
                    BillSplit.organizer_id == current_user.customer_id,
                    BillSplit.id.in_(participant_splits),
                )
            )

    if status:
        conditions.append(BillSplit.status == status)

    # Apply conditions
    if conditions:
        query = query.where(and_(*conditions))
        count_query = count_query.where(and_(*conditions))

    # Get total count
    total_result = await db.execute(count_query)
    total = total_result.scalar() or 0

    # Apply pagination
    query = query.order_by(BillSplit.created_at.desc())
    query = query.offset(pagination.offset).limit(pagination.page_size)

    # Execute query
    result = await db.execute(query)
    splits = result.scalars().all()

    # Prepare response
    items = []
    for split in splits:
        # Get participant count
        participant_result = await db.execute(
            select(func.count(SplitParticipant.id)).where(
                SplitParticipant.split_id == split.id
            )
        )
        participants_count = participant_result.scalar() or 0

        # Get paid count
        paid_result = await db.execute(
            select(func.count(SplitParticipant.id)).where(
                and_(
                    SplitParticipant.split_id == split.id,
                    SplitParticipant.status == ParticipantStatus.PAID,
                )
            )
        )
        paid_count = paid_result.scalar() or 0

        items.append(
            SplitResponse(
                id=split.id,
                split_id=split.split_id,
                order_id=split.order_id,
                split_method=split.split_method,
                status=split.status,
                subtotal=float(split.subtotal),
                tax_amount=float(split.tax_amount),
                service_charge=float(split.service_charge),
                tip_amount=float(split.tip_amount),
                total_amount=float(split.total_amount),
                organizer_name=split.organizer_name,
                participants_count=participants_count,
                paid_count=paid_count,
                expires_at=split.expires_at.isoformat() if split.expires_at else None,
                created_at=split.created_at.isoformat(),
            )
        )

    return PaginatedSplitsResponse(
        items=items,
        total=total,
        page=pagination.page,
        page_size=pagination.page_size,
        pages=(total + pagination.page_size - 1) // pagination.page_size,
    )


@router.post("/{split_id}/resend-invitation/{participant_id}")
async def resend_participant_invitation(
    split_id: int,
    participant_id: int,
    current_user: User = Depends(get_current_user),
    db: AsyncSession = Depends(get_db),
):
    """Resend invitation to a specific participant"""

    # Get split
    split = await split_bill_service.get_split(db, split_id, include_participants=True)
    if not split:
        raise HTTPException(status_code=404, detail="Split not found")

    # Check permissions - only organizer can resend
    is_organizer = (
        split.organizer_id == current_user.customer_id
        if hasattr(current_user, "customer_id")
        else False
    )

    if not (is_organizer or current_user.is_staff):
        raise HTTPException(
            status_code=403, detail="Only organizer can resend invitations"
        )

    # Find participant
    participant = next((p for p in split.participants if p.id == participant_id), None)
    if not participant:
        raise HTTPException(status_code=404, detail="Participant not found")

    if not participant.email:
        raise HTTPException(status_code=400, detail="Participant has no email address")

    try:
        # Queue invitation
        from ..services.split_bill_notification_queue import (
            split_bill_notification_queue,
        )

        job_id = await split_bill_notification_queue.queue_participant_invitation(
            participant_data={
                "id": participant.id,
                "name": participant.name,
                "email": participant.email,
                "total_amount": float(participant.total_amount),
                "share_amount": float(participant.share_amount),
                "tip_amount": float(participant.tip_amount),
                "access_token": participant.access_token,
            },
            split_data={
                "id": split.id,
                "organizer_name": split.organizer_name,
                "total_amount": float(split.total_amount),
            },
        )

        # Update invite sent time
        participant.invite_sent_at = datetime.utcnow()
        await db.commit()

        return {
            "success": True,
            "message": "Invitation resent successfully",
            "job_id": job_id,
        }

    except Exception as e:
        raise HTTPException(
            status_code=500, detail=f"Failed to resend invitation: {str(e)}"
        )


@router.post("/{split_id}/resend-all-invitations")
async def resend_all_invitations(
    split_id: int,
    pending_only: bool = Query(True, description="Only resend to pending participants"),
    current_user: User = Depends(get_current_user),
    db: AsyncSession = Depends(get_db),
):
    """Resend invitations to all (or pending) participants"""

    # Get split
    split = await split_bill_service.get_split(db, split_id, include_participants=True)
    if not split:
        raise HTTPException(status_code=404, detail="Split not found")

    # Check permissions
    is_organizer = (
        split.organizer_id == current_user.customer_id
        if hasattr(current_user, "customer_id")
        else False
    )

    if not (is_organizer or current_user.is_staff):
        raise HTTPException(
            status_code=403, detail="Only organizer can resend invitations"
        )

    try:
        from ..services.split_bill_notification_queue import (
            split_bill_notification_queue,
        )

        # Filter participants
        participants_to_notify = []
        for participant in split.participants:
            if participant.email and participant.notify_via_email:
                if not pending_only or participant.status == ParticipantStatus.PENDING:
                    participants_to_notify.append(
                        {
                            "id": participant.id,
                            "name": participant.name,
                            "email": participant.email,
                            "total_amount": float(participant.total_amount),
                            "share_amount": float(participant.share_amount),
                            "tip_amount": float(participant.tip_amount),
                            "access_token": participant.access_token,
                            "notify_via_email": participant.notify_via_email,
                        }
                    )
                    participant.invite_sent_at = datetime.utcnow()

        if not participants_to_notify:
            return {"success": True, "message": "No participants to notify", "count": 0}

        # Queue bulk invitations
        job_ids = await split_bill_notification_queue.queue_bulk_invitations(
            participants_to_notify,
            {
                "id": split.id,
                "organizer_name": split.organizer_name,
                "total_amount": float(split.total_amount),
            },
        )

        await db.commit()

        return {
            "success": True,
            "message": f"Resent invitations to {len(participants_to_notify)} participants",
            "count": len(participants_to_notify),
            "job_ids": job_ids,
        }

    except Exception as e:
        raise HTTPException(
            status_code=500, detail=f"Failed to resend invitations: {str(e)}"
        )<|MERGE_RESOLUTION|>--- conflicted
+++ resolved
@@ -63,23 +63,14 @@
     send_reminders: bool = True
     expires_in_hours: Optional[int] = 48
 
-<<<<<<< HEAD
     @field_validator("participants", mode="after")
-=======
-    @field_validator("participants")
->>>>>>> 667c9833
     def validate_participants(cls, v):
         if len(v) < 2:
             raise ValueError("At least 2 participants required for split")
         return v
 
-<<<<<<< HEAD
     @field_validator("split_config", mode="after")
     def validate_split_config(cls, v, values):
-=======
-    @field_validator("split_config")
-    def validate_split_config(cls, v, info):
->>>>>>> 667c9833
         if "split_method" in values:
             method = info.data["split_method"]
 
@@ -111,11 +102,7 @@
     payment_method_id: Optional[str] = None
     save_payment_method: bool = False
 
-<<<<<<< HEAD
     @field_validator("amount", mode="after")
-=======
-    @field_validator("amount")
->>>>>>> 667c9833
     def validate_amount(cls, v):
         if v <= 0:
             raise ValueError("Amount must be positive")
