# backend/modules/customers/schemas/customer_schemas.py

from pydantic import BaseModel, EmailStr, Field, field_validator, constr
from typing import Optional, List, Dict, Any
from datetime import datetime
from enum import Enum


class CustomerStatus(str, Enum):
    """Customer account status"""

    ACTIVE = "active"
    INACTIVE = "inactive"
    SUSPENDED = "suspended"
    DELETED = "deleted"


class CustomerTier(str, Enum):
    """Customer loyalty tier levels"""

    BRONZE = "bronze"
    SILVER = "silver"
    GOLD = "gold"
    PLATINUM = "platinum"
    VIP = "vip"


class CommunicationChannel(str, Enum):
    """Communication channels"""

    EMAIL = "email"
    SMS = "sms"
    PUSH = "push"


# Base schemas
class CustomerAddressBase(BaseModel):
    """Base schema for customer addresses"""

    label: Optional[str] = Field(None, max_length=50)
    address_line1: str = Field(..., max_length=255)
    address_line2: Optional[str] = Field(None, max_length=255)
    city: str = Field(..., max_length=100)
    state: Optional[str] = Field(None, max_length=100)
    postal_code: str = Field(..., max_length=20)
    country: str = Field("US", max_length=2, pattern="^[A-Z]{2}$")
    delivery_instructions: Optional[str] = None
    is_default: bool = False
    is_billing: bool = False
    latitude: Optional[float] = None
    longitude: Optional[float] = None


class CustomerAddressCreate(CustomerAddressBase):
    """Schema for creating a customer address"""

    pass


class CustomerAddressUpdate(BaseModel):
    """Schema for updating a customer address"""

    label: Optional[str] = Field(None, max_length=50)
    address_line1: Optional[str] = Field(None, max_length=255)
    address_line2: Optional[str] = Field(None, max_length=255)
    city: Optional[str] = Field(None, max_length=100)
    state: Optional[str] = Field(None, max_length=100)
    postal_code: Optional[str] = Field(None, max_length=20)
    country: Optional[str] = Field(None, max_length=2, pattern="^[A-Z]{2}$")
    delivery_instructions: Optional[str] = None
    is_default: Optional[bool] = None
    is_billing: Optional[bool] = None
    latitude: Optional[float] = None
    longitude: Optional[float] = None


class CustomerAddress(CustomerAddressBase):
    """Schema for customer address response"""

    id: int
    customer_id: int
    is_verified: bool
    verified_at: Optional[datetime]
    created_at: datetime
    updated_at: datetime
    deleted_at: Optional[datetime]

    class Config:
        from_attributes = True


# Customer schemas
class CustomerBase(BaseModel):
    """Base schema for customer"""

    first_name: str = Field(..., max_length=100)
    last_name: str = Field(..., max_length=100)
    email: EmailStr
    phone: Optional[constr(pattern=r"^\+?[1-9]\d{1,14}$")] = None
    date_of_birth: Optional[datetime] = None
    gender: Optional[str] = Field(None, max_length=20)
    dietary_preferences: Optional[List[str]] = None
    allergens: Optional[List[str]] = None
    communication_preferences: Optional[Dict[str, bool]] = None
    marketing_opt_in: bool = True
    preferred_location_id: Optional[int] = None
    notes: Optional[str] = None
    tags: Optional[List[str]] = None
    external_id: Optional[str] = Field(None, max_length=100)


class CustomerCreate(CustomerBase):
    """Schema for creating a customer"""

    password: Optional[str] = Field(None, min_length=8)
    referral_code: Optional[str] = None
    acquisition_source: Optional[str] = Field(None, max_length=100)

<<<<<<< HEAD
    @field_validator("password", mode="after")
=======
    @field_validator("password")
>>>>>>> 667c9833
    def validate_password(cls, v):
        if v and len(v) < 8:
            raise ValueError("Password must be at least 8 characters long")
        return v


class CustomerUpdate(BaseModel):
    """Schema for updating a customer"""

    first_name: Optional[str] = Field(None, max_length=100)
    last_name: Optional[str] = Field(None, max_length=100)
    email: Optional[EmailStr] = None
    phone: Optional[constr(pattern=r"^\+?[1-9]\d{1,14}$")] = None
    date_of_birth: Optional[datetime] = None
    gender: Optional[str] = Field(None, max_length=20)
    profile_image_url: Optional[str] = Field(None, max_length=500)
    dietary_preferences: Optional[List[str]] = None
    allergens: Optional[List[str]] = None
    communication_preferences: Optional[Dict[str, bool]] = None
    marketing_opt_in: Optional[bool] = None
    preferred_location_id: Optional[int] = None
    notes: Optional[str] = None
    tags: Optional[List[str]] = None
    custom_fields: Optional[Dict[str, Any]] = None


class CustomerStatusUpdate(BaseModel):
    """Schema for updating customer status"""

    status: CustomerStatus
    reason: Optional[str] = None


class CustomerTierUpdate(BaseModel):
    """Schema for updating customer tier"""

    tier: CustomerTier
    reason: Optional[str] = None


class Customer(CustomerBase):
    """Schema for customer response"""

    id: int
    phone_verified: bool
    email_verified: bool
    status: CustomerStatus
    tier: CustomerTier
    tier_updated_at: Optional[datetime]
    loyalty_points: int
    lifetime_points: int
    points_expiry_date: Optional[datetime]
    referral_code: Optional[str]
    referred_by_customer_id: Optional[int]
    acquisition_date: datetime
    first_order_date: Optional[datetime]
    last_order_date: Optional[datetime]
    total_orders: int
    total_spent: float
    average_order_value: float
    last_login: Optional[datetime]
    login_count: int
    created_at: datetime
    updated_at: datetime
    deleted_at: Optional[datetime]

    # Computed properties
    full_name: str
    is_vip: bool

    class Config:
        from_attributes = True


class CustomerWithAddresses(Customer):
    """Customer response with addresses"""

    addresses: List[CustomerAddress] = []
    default_address: Optional[CustomerAddress] = None


class CustomerProfile(CustomerWithAddresses):
    """Complete customer profile with all related data"""

    payment_methods: List["CustomerPaymentMethod"] = []
    recent_orders: List["OrderSummary"] = []
    favorite_items: List["MenuItemSummary"] = []
    active_rewards: List["CustomerReward"] = []
    preferences: Dict[str, Any] = {}


# Payment method schemas
class CustomerPaymentMethodBase(BaseModel):
    """Base schema for payment methods"""

    type: str = Field(..., max_length=50)
    label: Optional[str] = Field(None, max_length=100)
    is_default: bool = False


class CustomerPaymentMethodCreate(CustomerPaymentMethodBase):
    """Schema for creating a payment method"""

    card_token: Optional[str] = None
    billing_address_id: Optional[int] = None


class CustomerPaymentMethod(CustomerPaymentMethodBase):
    """Schema for payment method response"""

    id: int
    customer_id: int
    card_last4: Optional[str]
    card_brand: Optional[str]
    card_exp_month: Optional[int]
    card_exp_year: Optional[int]
    is_active: bool
    created_at: datetime
    updated_at: datetime

    class Config:
        from_attributes = True


# Notification schemas
class CustomerNotificationCreate(BaseModel):
    """Schema for creating a notification"""

    customer_id: int
    type: str = Field(..., max_length=50)
    channel: CommunicationChannel
    subject: Optional[str] = Field(None, max_length=255)
    content: str
    metadata: Optional[Dict[str, Any]] = None


class CustomerNotification(BaseModel):
    """Schema for notification response"""

    id: int
    customer_id: int
    type: str
    channel: str
    subject: Optional[str]
    content: str
    status: str
    sent_at: Optional[datetime]
    read_at: Optional[datetime]
    failed_at: Optional[datetime]
    failure_reason: Optional[str]
    metadata: Optional[Dict[str, Any]]
    created_at: datetime

    class Config:
        from_attributes = True


# Reward schemas
class CustomerRewardBase(BaseModel):
    """Base schema for rewards"""

    type: str = Field(..., max_length=50)
    name: str = Field(..., max_length=255)
    description: Optional[str] = None
    points_cost: Optional[int] = None
    discount_amount: Optional[float] = None
    discount_percentage: Optional[float] = None
    item_id: Optional[int] = None
    valid_until: Optional[datetime] = None
    min_order_amount: Optional[float] = None
    applicable_categories: Optional[List[int]] = None
    applicable_items: Optional[List[int]] = None


class CustomerRewardCreate(CustomerRewardBase):
    """Schema for creating a reward"""

    customer_id: int


class CustomerReward(CustomerRewardBase):
    """Schema for reward response"""

    id: int
    customer_id: int
    status: str
    code: Optional[str]
    valid_from: datetime
    redeemed_at: Optional[datetime]
    created_at: datetime
    updated_at: datetime

    class Config:
        from_attributes = True


# Preference schemas
class CustomerPreferenceCreate(BaseModel):
    """Schema for creating a preference"""

    category: str = Field(..., max_length=50)
    preference_key: str = Field(..., max_length=100)
    preference_value: Any
    source: Optional[str] = Field(None, max_length=50)
    confidence_score: Optional[float] = Field(None, ge=0, le=1)


class CustomerPreference(CustomerPreferenceCreate):
    """Schema for preference response"""

    id: int
    customer_id: int
    created_at: datetime
    updated_at: datetime

    class Config:
        from_attributes = True


# Analytics schemas
class CustomerAnalytics(BaseModel):
    """Customer analytics and insights"""

    customer_id: int
    total_orders: int
    total_spent: float
    average_order_value: float
    order_frequency_days: Optional[float]  # Average days between orders
    favorite_categories: List[Dict[str, Any]]  # Top categories by order count
    favorite_items: List[Dict[str, Any]]  # Top items by order count
    preferred_order_times: Dict[str, int]  # Order count by hour of day
    preferred_order_days: Dict[str, int]  # Order count by day of week
    lifetime_value: float
    churn_risk_score: Optional[float]  # 0-1 score
    last_order_days_ago: Optional[int]

    class Config:
        from_attributes = True


# Search and filter schemas
class CustomerSearchParams(BaseModel):
    """Parameters for searching customers"""

    query: Optional[str] = Field(None, description="Search in name, email, phone")
    email: Optional[EmailStr] = None
    phone: Optional[str] = None
    tier: Optional[List[CustomerTier]] = None
    status: Optional[List[CustomerStatus]] = None
    min_orders: Optional[int] = Field(None, ge=0)
    max_orders: Optional[int] = Field(None, ge=0)
    min_spent: Optional[float] = Field(None, ge=0)
    max_spent: Optional[float] = Field(None, ge=0)
    created_after: Optional[datetime] = None
    created_before: Optional[datetime] = None
    last_order_after: Optional[datetime] = None
    last_order_before: Optional[datetime] = None
    has_active_rewards: Optional[bool] = None
    location_id: Optional[int] = None
    tags: Optional[List[str]] = None

    # Pagination
    page: int = Field(1, ge=1)
    page_size: int = Field(20, ge=1, le=100)
    sort_by: str = Field(
        "created_at",
        pattern="^(created_at|updated_at|last_order_date|total_spent|total_orders)$",
    )
    sort_order: str = Field("desc", pattern="^(asc|desc)$")


class CustomerSearchResponse(BaseModel):
    """Response for customer search"""

    customers: List[Customer]
    total: int
    page: int
    page_size: int
    total_pages: int


# Segment schemas
class CustomerSegmentCreate(BaseModel):
    """Schema for creating a customer segment"""

    name: str = Field(..., max_length=100)
    description: Optional[str] = None
    criteria: Dict[str, Any]
    is_dynamic: bool = False


class CustomerSegmentUpdate(BaseModel):
    """Schema for updating a customer segment - all fields optional"""

    name: Optional[str] = Field(None, max_length=100)
    description: Optional[str] = None
    criteria: Optional[Dict[str, Any]] = None
    is_dynamic: Optional[bool] = None
    is_active: Optional[bool] = None


class CustomerSegment(CustomerSegmentCreate):
    """Schema for segment response"""

    id: int
    is_active: bool
    member_count: int
    last_updated: datetime
    created_at: datetime
    updated_at: datetime

    class Config:
        from_attributes = True


# Order history schemas (simplified)
class OrderSummary(BaseModel):
    """Simplified order information for customer profile"""

    id: int
    order_number: str
    status: str
    total_amount: float
    item_count: int
    created_at: datetime
    fulfilled_at: Optional[datetime]


class MenuItemSummary(BaseModel):
    """Simplified menu item for favorites"""

    id: int
    name: str
    category: str
    price: float
    image_url: Optional[str]
    order_count: int  # How many times customer ordered this


# Import handling
CustomerProfile.model_rebuild()  # Rebuild to handle forward references<|MERGE_RESOLUTION|>--- conflicted
+++ resolved
@@ -116,11 +116,7 @@
     referral_code: Optional[str] = None
     acquisition_source: Optional[str] = Field(None, max_length=100)
 
-<<<<<<< HEAD
     @field_validator("password", mode="after")
-=======
-    @field_validator("password")
->>>>>>> 667c9833
     def validate_password(cls, v):
         if v and len(v) < 8:
             raise ValueError("Password must be at least 8 characters long")
