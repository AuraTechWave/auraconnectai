--- conflicted
+++ resolved
@@ -181,11 +181,7 @@
     time_horizon_days: int = Field(default=7, ge=1, le=90)
     include_competitors: bool = Field(default=True)
 
-<<<<<<< HEAD
     @field_validator("round_to_nearest", mode="after")
-=======
-    @field_validator("round_to_nearest")
->>>>>>> 667c9833
     def validate_rounding(cls, v):
         valid_values = [
             Decimal("0.01"),
@@ -269,11 +265,7 @@
     primary_metric: str = Field(default="revenue_per_customer")
     secondary_metrics: List[str] = Field(default_factory=list)
 
-<<<<<<< HEAD
     @field_validator("traffic_allocation", mode="after")
-=======
-    @field_validator("traffic_allocation")
->>>>>>> 667c9833
     def validate_allocation(cls, v):
         total = sum(v.values())
         if abs(total - 1.0) > 0.001:
