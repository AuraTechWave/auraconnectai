--- conflicted
+++ resolved
@@ -105,7 +105,6 @@
     required_skills: List[str] = Field(default_factory=list)
     preferred_skills: List[str] = Field(default_factory=list)
 
-<<<<<<< HEAD
     @field_validator("optimal", mode="after")
     def validate_optimal(cls, v, values):
         if "min_required" in values and v < values["min_required"]:
@@ -115,17 +114,6 @@
     @field_validator("max_useful", mode="after")
     def validate_max_useful(cls, v, values):
         if "optimal" in values and v < values["optimal"]:
-=======
-    @field_validator("optimal")
-    def validate_optimal(cls, v, info):
-        if "min_required" in info.data and v < info.data["min_required"]:
-            raise ValueError("optimal must be >= min_required")
-        return v
-
-    @field_validator("max_useful")
-    def validate_max_useful(cls, v, info):
-        if "optimal" in values and v < info.data["optimal"]:
->>>>>>> 667c9833
             raise ValueError("max_useful must be >= optimal")
         return v
 
@@ -245,15 +233,9 @@
     account_for_training: bool = Field(default=True)
     buffer_percentage: float = Field(default=10.0, ge=0, le=30)
 
-<<<<<<< HEAD
     @field_validator("end_date", mode="after")
     def validate_date_range(cls, v, values):
         if "start_date" in values and v < values["start_date"]:
-=======
-    @field_validator("end_date")
-    def validate_date_range(cls, v, info):
-        if "start_date" in values and v < info.data["start_date"]:
->>>>>>> 667c9833
             raise ValueError("end_date must be after start_date")
 
         # Limit to 3 months
