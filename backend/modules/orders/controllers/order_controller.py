--- conflicted
+++ resolved
@@ -1,11 +1,7 @@
 from sqlalchemy.orm import Session
 from typing import List, Optional
 from datetime import datetime
-<<<<<<< HEAD
-from fastapi import HTTPException
-=======
-from fastapi import UploadFile
->>>>>>> b4e9c9b8
+from fastapi import HTTPException, UploadFile
 from ..services.order_service import (
     update_order_service, get_order_by_id as get_order_service,
     get_orders_service, validate_multi_item_rules,
@@ -14,23 +10,17 @@
     add_tags_to_order, remove_tag_from_order, set_order_category,
     create_tag, get_tags, create_category, get_categories,
     archive_order_service, restore_order_service, get_archived_orders_service,
-<<<<<<< HEAD
-    get_order_audit_events_service, count_order_audit_events_service
-=======
+    get_order_audit_events_service, count_order_audit_events_service,
     generate_kitchen_print_ticket_service,
     update_customer_notes, add_attachment, get_attachments, delete_attachment
->>>>>>> b4e9c9b8
 )
 from ..schemas.order_schemas import (
     OrderUpdate, OrderOut, MultiItemRuleRequest, RuleValidationResult,
     DelayFulfillmentRequest, OrderTagRequest, OrderCategoryRequest,
     TagCreate, TagOut, CategoryCreate, CategoryOut,
-<<<<<<< HEAD
-    OrderAuditResponse, OrderAuditEvent
-=======
+    OrderAuditResponse, OrderAuditEvent,
     KitchenPrintRequest, KitchenPrintResponse,
     CustomerNotesUpdate, OrderAttachmentOut, OrderItemUpdate
->>>>>>> b4e9c9b8
 )
 from ..enums.order_enums import OrderStatus
 
@@ -220,7 +210,6 @@
     return [OrderOut.model_validate(order) for order in orders]
 
 
-<<<<<<< HEAD
 async def get_order_audit_trail(
     db: Session,
     order_id: int,
@@ -265,7 +254,8 @@
     
     has_more = len(events) < total_count
     return OrderAuditResponse(events=events, total_count=total_count, has_more=has_more)
-=======
+
+
 async def generate_kitchen_print_ticket(
     order_id: int,
     print_request: KitchenPrintRequest,
@@ -299,5 +289,4 @@
 
 
 async def remove_order_attachment(attachment_id: int, db: Session):
-    return await delete_attachment(attachment_id, db)
->>>>>>> b4e9c9b8
+    return await delete_attachment(attachment_id, db)