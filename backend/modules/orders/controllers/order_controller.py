--- conflicted
+++ resolved
@@ -3,25 +3,16 @@
 from datetime import datetime
 from ..services.order_service import (
     update_order_service, get_order_by_id as get_order_service,
-<<<<<<< HEAD
     get_orders_service, validate_multi_item_rules,
     schedule_delayed_fulfillment, get_scheduled_orders,
+    add_tags_to_order, remove_tag_from_order, set_order_category,
+    create_tag, get_tags, create_category, get_categories,
     archive_order_service, restore_order_service, get_archived_orders_service
 )
 from ..schemas.order_schemas import (
     OrderUpdate, OrderOut, MultiItemRuleRequest, RuleValidationResult,
-    DelayFulfillmentRequest
-=======
-    get_orders_service, validate_multi_item_rules, add_tags_to_order,
-    remove_tag_from_order, set_order_category, create_tag, get_tags,
-    create_category, get_categories, archive_order_service,
-    restore_order_service, get_archived_orders_service
-)
-from ..schemas.order_schemas import (
-    OrderUpdate, OrderOut, MultiItemRuleRequest, RuleValidationResult,
-    OrderTagRequest, OrderCategoryRequest, TagCreate, TagOut,
-    CategoryCreate, CategoryOut
->>>>>>> 6c5f7545
+    DelayFulfillmentRequest, OrderTagRequest, OrderCategoryRequest,
+    TagCreate, TagOut, CategoryCreate, CategoryOut
 )
 from ..enums.order_enums import OrderStatus
 
@@ -78,7 +69,6 @@
     )
 
 
-<<<<<<< HEAD
 async def delay_order_fulfillment(
     order_id: int, delay_data: DelayFulfillmentRequest, db: Session
 ):
@@ -97,7 +87,8 @@
     Retrieve orders scheduled for delayed fulfillment.
     """
     return await get_scheduled_orders(db, from_time, to_time)
-=======
+
+
 async def add_order_tags(order_id: int, tag_request: OrderTagRequest,
                          db: Session):
     return await add_tags_to_order(db, order_id, tag_request.tag_ids)
@@ -132,7 +123,6 @@
                           offset: int = 0) -> List[CategoryOut]:
     categories = await get_categories(db, limit, offset)
     return [CategoryOut.model_validate(category) for category in categories]
->>>>>>> 6c5f7545
 
 
 async def archive_order(order_id: int, db: Session):
