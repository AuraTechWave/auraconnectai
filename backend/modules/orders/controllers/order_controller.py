from sqlalchemy.orm import Session
from typing import List, Optional
from datetime import datetime
from ..services.order_service import (
    update_order_service, get_order_by_id as get_order_service,
    get_orders_service, validate_multi_item_rules,
<<<<<<< HEAD
    create_order_with_fraud_check
=======
    schedule_delayed_fulfillment, get_scheduled_orders,
    add_tags_to_order, remove_tag_from_order, set_order_category,
    create_tag, get_tags, create_category, get_categories,
    archive_order_service, restore_order_service, get_archived_orders_service
>>>>>>> 326c3f07
)
from ..schemas.order_schemas import (
    OrderUpdate, OrderOut, MultiItemRuleRequest, RuleValidationResult,
    DelayFulfillmentRequest, OrderTagRequest, OrderCategoryRequest,
    TagCreate, TagOut, CategoryCreate, CategoryOut
)
from ..enums.order_enums import OrderStatus


async def update_order(order_id: int, order_data: OrderUpdate, db: Session):
    return await update_order_service(order_id, order_data, db)


async def get_order_by_id(db: Session, order_id: int):
    return await get_order_service(db, order_id)


async def list_orders(
    db: Session,
    status: Optional[str] = None,
    staff_id: Optional[int] = None,
    table_no: Optional[int] = None,
    tag_ids: Optional[List[int]] = None,
    category_id: Optional[int] = None,
    limit: int = 100,
    offset: int = 0,
    include_items: bool = False
) -> List[OrderOut]:
    orders = await get_orders_service(
        db, status=status, staff_id=staff_id, table_no=table_no,
        tag_ids=tag_ids, category_id=category_id,
        limit=limit, offset=offset, include_items=include_items
    )
    return [OrderOut.from_orm(order) for order in orders]


async def list_kitchen_orders(
    db: Session,
    limit: int = 100,
    offset: int = 0
) -> List[OrderOut]:
    kitchen_statuses = [OrderStatus.PENDING.value,
                        OrderStatus.IN_KITCHEN.value]
    orders = await get_orders_service(
        db, statuses=kitchen_statuses, limit=limit, offset=offset,
        include_items=True
    )
    return [OrderOut.model_validate(order) for order in orders]


async def validate_order_rules(
    rule_request: MultiItemRuleRequest,
    db: Session
) -> RuleValidationResult:
    return await validate_multi_item_rules(
        rule_request.order_items,
        rule_request.rule_types,
        db
    )


<<<<<<< HEAD
async def create_order_with_validation(
    order_data: dict,
    db: Session,
    skip_fraud_check: bool = False
):
    return await create_order_with_fraud_check(
        db,
        order_data,
        perform_fraud_validation=not skip_fraud_check
    )
=======
async def delay_order_fulfillment(
    order_id: int, delay_data: DelayFulfillmentRequest, db: Session
):
    """
    Schedule an order for delayed fulfillment.
    """
    return await schedule_delayed_fulfillment(order_id, delay_data, db)


async def get_delayed_orders(
    db: Session,
    from_time: Optional[datetime] = None,
    to_time: Optional[datetime] = None
):
    """
    Retrieve orders scheduled for delayed fulfillment.
    """
    return await get_scheduled_orders(db, from_time, to_time)


async def add_order_tags(order_id: int, tag_request: OrderTagRequest,
                         db: Session):
    return await add_tags_to_order(db, order_id, tag_request.tag_ids)


async def remove_order_tag(order_id: int, tag_id: int, db: Session):
    return await remove_tag_from_order(db, order_id, tag_id)


async def update_order_category(order_id: int,
                                category_request: OrderCategoryRequest,
                                db: Session):
    return await set_order_category(db, order_id, category_request.category_id)


async def create_new_tag(tag_data: TagCreate, db: Session) -> TagOut:
    return await create_tag(db, tag_data)


async def list_tags(db: Session, limit: int = 100,
                    offset: int = 0) -> List[TagOut]:
    tags = await get_tags(db, limit, offset)
    return [TagOut.model_validate(tag) for tag in tags]


async def create_new_category(category_data: CategoryCreate,
                              db: Session) -> CategoryOut:
    return await create_category(db, category_data)


async def list_categories(db: Session, limit: int = 100,
                          offset: int = 0) -> List[CategoryOut]:
    categories = await get_categories(db, limit, offset)
    return [CategoryOut.model_validate(category) for category in categories]


async def archive_order(order_id: int, db: Session):
    return await archive_order_service(db, order_id)


async def restore_order(order_id: int, db: Session):
    return await restore_order_service(db, order_id)


async def list_archived_orders(
    db: Session,
    staff_id: Optional[int] = None,
    table_no: Optional[int] = None,
    limit: int = 100,
    offset: int = 0
) -> List[OrderOut]:
    orders = await get_archived_orders_service(
        db, staff_id=staff_id, table_no=table_no,
        limit=limit, offset=offset
    )
    return [OrderOut.model_validate(order) for order in orders]
>>>>>>> 326c3f07
<|MERGE_RESOLUTION|>--- conflicted
+++ resolved
@@ -4,14 +4,11 @@
 from ..services.order_service import (
     update_order_service, get_order_by_id as get_order_service,
     get_orders_service, validate_multi_item_rules,
-<<<<<<< HEAD
-    create_order_with_fraud_check
-=======
+    create_order_with_fraud_check,
     schedule_delayed_fulfillment, get_scheduled_orders,
     add_tags_to_order, remove_tag_from_order, set_order_category,
     create_tag, get_tags, create_category, get_categories,
     archive_order_service, restore_order_service, get_archived_orders_service
->>>>>>> 326c3f07
 )
 from ..schemas.order_schemas import (
     OrderUpdate, OrderOut, MultiItemRuleRequest, RuleValidationResult,
@@ -73,7 +70,6 @@
     )
 
 
-<<<<<<< HEAD
 async def create_order_with_validation(
     order_data: dict,
     db: Session,
@@ -84,7 +80,8 @@
         order_data,
         perform_fraud_validation=not skip_fraud_check
     )
-=======
+
+
 async def delay_order_fulfillment(
     order_id: int, delay_data: DelayFulfillmentRequest, db: Session
 ):
@@ -160,5 +157,4 @@
         db, staff_id=staff_id, table_no=table_no,
         limit=limit, offset=offset
     )
-    return [OrderOut.model_validate(order) for order in orders]
->>>>>>> 326c3f07
+    return [OrderOut.model_validate(order) for order in orders]