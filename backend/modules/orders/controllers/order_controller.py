--- conflicted
+++ resolved
@@ -10,21 +10,15 @@
     add_tags_to_order, remove_tag_from_order, set_order_category,
     create_tag, get_tags, create_category, get_categories,
     archive_order_service, restore_order_service, get_archived_orders_service,
-<<<<<<< HEAD
-    generate_kitchen_print_ticket_service
-=======
+    generate_kitchen_print_ticket_service,
     update_customer_notes, add_attachment, get_attachments, delete_attachment
->>>>>>> e95ac468
 )
 from ..schemas.order_schemas import (
     OrderUpdate, OrderOut, MultiItemRuleRequest, RuleValidationResult,
     DelayFulfillmentRequest, OrderTagRequest, OrderCategoryRequest,
     TagCreate, TagOut, CategoryCreate, CategoryOut,
-<<<<<<< HEAD
-    KitchenPrintRequest, KitchenPrintResponse
-=======
+    KitchenPrintRequest, KitchenPrintResponse,
     CustomerNotesUpdate, OrderAttachmentOut, OrderItemUpdate
->>>>>>> e95ac468
 )
 from ..enums.order_enums import OrderStatus
 
@@ -214,7 +208,6 @@
     return [OrderOut.model_validate(order) for order in orders]
 
 
-<<<<<<< HEAD
 async def generate_kitchen_print_ticket(
     order_id: int,
     print_request: KitchenPrintRequest,
@@ -223,7 +216,8 @@
     return await generate_kitchen_print_ticket_service(
         order_id, print_request, db
     )
-=======
+
+
 async def update_order_notes(
     order_id: int, notes_update: CustomerNotesUpdate, db: Session
 ):
@@ -247,5 +241,4 @@
 
 
 async def remove_order_attachment(attachment_id: int, db: Session):
-    return await delete_attachment(attachment_id, db)
->>>>>>> e95ac468
+    return await delete_attachment(attachment_id, db)