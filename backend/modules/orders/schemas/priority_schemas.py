"""
Pydantic schemas for priority management system.
"""

from pydantic import BaseModel, Field, field_validator, ConfigDict
from typing import Optional, List, Dict, Any
from datetime import datetime
from decimal import Decimal
from enum import Enum

from ..models.priority_models import PriorityAlgorithm, PriorityScoreType
from ..models.queue_models import QueueStatus, QueueItemStatus


class PriorityRuleBase(BaseModel):
    """Base schema for priority rules"""

    name: str = Field(..., min_length=1, max_length=100)
    description: Optional[str] = None
    score_type: PriorityScoreType
    is_active: bool = True
    score_config: Dict[str, Any] = Field(
        ..., description="Score calculation configuration"
    )
    min_score: float = Field(0.0, ge=0)
    max_score: float = Field(100.0, gt=0)
    default_weight: float = Field(1.0, ge=0)
    normalize_output: bool = True
    normalization_method: str = Field(
        "min_max", pattern="^(min_max|z_score|percentile)$"
    )

    # Additional fields from main branch
    algorithm_type: Optional[PriorityAlgorithm] = None
    weight: Optional[float] = Field(None, ge=0, le=100)
    parameters: Dict[str, Any] = Field(default_factory=dict)
    score_function: Optional[str] = None
    conditions: Dict[str, Any] = Field(default_factory=dict)

<<<<<<< HEAD
    @field_validator("score_config", mode="after")
=======
    @field_validator("score_config")
>>>>>>> 667c9833
    def validate_score_config(cls, v):
        """Validate score configuration structure"""
        required_fields = ["type"]
        if not all(field in v for field in required_fields):
            raise ValueError(f"score_config must contain: {required_fields}")

        # Validate config type
        valid_types = ["linear", "exponential", "logarithmic", "step", "custom"]
        if v.get("type") not in valid_types:
            raise ValueError(f"score_config.type must be one of: {valid_types}")

        return v

<<<<<<< HEAD
    @field_validator("max_score", mode="after")
    def validate_score_range(cls, v, values):
=======
    @field_validator("max_score")
    def validate_score_range(cls, v, info):
>>>>>>> 667c9833
        """Ensure max_score > min_score"""
        if "min_score" in values and v <= info.data["min_score"]:
            raise ValueError("max_score must be greater than min_score")
        return v


class PriorityRuleCreate(PriorityRuleBase):
    """Schema for creating priority rules"""

    pass


class PriorityRuleUpdate(BaseModel):
    """Schema for updating priority rules"""

    name: Optional[str] = Field(None, min_length=1, max_length=100)
    description: Optional[str] = None
    score_type: Optional[PriorityScoreType] = None
    is_active: Optional[bool] = None
    score_config: Optional[Dict[str, Any]] = None
    min_score: Optional[float] = Field(None, ge=0)
    max_score: Optional[float] = Field(None, gt=0)
    default_weight: Optional[float] = Field(None, ge=0)
    normalize_output: Optional[bool] = None
    normalization_method: Optional[str] = Field(
        None, pattern="^(min_max|z_score|percentile)$"
    )

    # Additional fields from main branch
    algorithm_type: Optional[PriorityAlgorithm] = None
    weight: Optional[float] = Field(None, ge=0, le=100)
    parameters: Optional[Dict[str, Any]] = None
    score_function: Optional[str] = None
    conditions: Optional[Dict[str, Any]] = None


class PriorityRuleResponse(PriorityRuleBase):
    """Schema for priority rule responses"""

    id: int
    created_at: datetime
    updated_at: Optional[datetime]

    model_config = ConfigDict(from_attributes=True)


class PriorityRuleListResponse(BaseModel):
    """Response for list of priority rules"""

    items: List[PriorityRuleResponse]
    total: int
    page: int
    per_page: int
    pages: int


class PriorityProfileRuleBase(BaseModel):
    """Base schema for profile-rule associations"""

    rule_id: int
    weight: float = Field(1.0, ge=0)
    is_active: bool = True
    override_config: Optional[Dict[str, Any]] = None
    boost_conditions: Optional[Dict[str, Any]] = None

    # Additional fields from main branch
    weight_override: Optional[float] = None
    is_required: bool = False
    fallback_score: float = Field(0.0, ge=0)
    min_threshold: Optional[float] = None
    max_threshold: Optional[float] = None


class PriorityProfileBase(BaseModel):
    """Base schema for priority profiles"""

    name: str = Field(..., min_length=1, max_length=100)
    description: Optional[str] = None
    algorithm_type: PriorityAlgorithm = PriorityAlgorithm.WEIGHTED
    is_active: bool = True
    is_default: bool = False
    aggregation_method: str = Field(
        "weighted_sum", pattern="^(weighted_sum|max|min|average|multiply)$"
    )
    total_weight_normalization: bool = True
    min_total_score: float = Field(0.0, ge=0)
    max_total_score: float = Field(100.0, gt=0)
    cache_duration_seconds: int = Field(60, ge=0, le=3600)
    recalculation_threshold: float = Field(0.1, ge=0, le=1.0)

    # Additional fields from main branch
    queue_types: List[str] = Field(default_factory=list)
    order_types: List[str] = Field(default_factory=list)
    time_ranges: List[Dict[str, Any]] = Field(default_factory=list)
    normalize_scores: bool = True
    normalization_method: str = "min_max"


class PriorityProfileCreate(PriorityProfileBase):
    """Schema for creating priority profiles"""

    rules: List[PriorityProfileRuleBase] = Field(default_factory=list)

    # Additional field from main branch
    rule_assignments: List[Dict[str, Any]] = Field(default_factory=list)
    # Example: [{"rule_id": 1, "weight_override": 2.0, "is_required": true}]


class PriorityProfileUpdate(BaseModel):
    """Schema for updating priority profiles"""

    name: Optional[str] = Field(None, min_length=1, max_length=100)
    description: Optional[str] = None
    algorithm_type: Optional[PriorityAlgorithm] = None
    is_active: Optional[bool] = None
    is_default: Optional[bool] = None
    aggregation_method: Optional[str] = Field(
        None, pattern="^(weighted_sum|max|min|average|multiply)$"
    )
    total_weight_normalization: Optional[bool] = None
    min_total_score: Optional[float] = Field(None, ge=0)
    max_total_score: Optional[float] = Field(None, gt=0)
    cache_duration_seconds: Optional[int] = Field(None, ge=0, le=3600)
    recalculation_threshold: Optional[float] = Field(None, ge=0, le=1.0)

    # Additional fields from main branch
    queue_types: Optional[List[str]] = None
    order_types: Optional[List[str]] = None
    time_ranges: Optional[List[Dict[str, Any]]] = None
    normalize_scores: Optional[bool] = None
    normalization_method: Optional[str] = None


class PriorityProfileRuleResponse(PriorityProfileRuleBase):
    """Schema for profile-rule association responses"""

    id: int
    created_at: datetime
    rule: PriorityRuleResponse

    model_config = ConfigDict(from_attributes=True)


class PriorityProfileResponse(BaseModel):
    """Schema for priority profile responses"""

    id: int
    created_at: datetime
    updated_at: Optional[datetime]
    rule_count: Optional[int] = 0

    model_config = ConfigDict(from_attributes=True)


class PriorityProfileDetailResponse(PriorityProfileResponse):
    """Schema for detailed priority profile responses with rules"""

    profile_rules: List[PriorityProfileRuleResponse] = []


class PriorityProfileListResponse(BaseModel):
    """Response for list of priority profiles"""

    items: List[PriorityProfileResponse]
    total: int
    page: int
    per_page: int
    pages: int


class QueuePriorityConfigBase(BaseModel):
    """Base schema for queue priority configurations"""

    queue_id: int
    profile_id: int
    is_active: bool = True
    priority_enabled: bool = True
    auto_rebalance: bool = True
    rebalance_interval_minutes: int = Field(5, ge=1)
    rebalance_threshold: float = Field(0.2, ge=0, le=1)
    max_position_change: int = Field(5, ge=1)
    boost_new_items: bool = True
    boost_duration_seconds: int = Field(30, ge=0)
    queue_overrides: Optional[Dict[str, Any]] = None
    peak_hours_config: Optional[Dict[str, Any]] = None

    # Additional fields from main branch
    priority_boost_vip: float = Field(20.0, ge=0)
    priority_boost_delayed: float = Field(15.0, ge=0)
    priority_boost_large_party: float = Field(10.0, ge=0)
    rebalance_enabled: bool = True
    rebalance_interval: int = Field(300, ge=1)
    peak_hours: List[Dict[str, Any]] = Field(default_factory=list)
    peak_multiplier: float = Field(1.5, ge=1)


class QueuePriorityConfigCreate(QueuePriorityConfigBase):
    """Schema for creating queue priority configurations"""

    pass


class QueuePriorityConfigUpdate(BaseModel):
    """Schema for updating queue priority configurations"""

    profile_id: Optional[int] = None
    is_active: Optional[bool] = None
    priority_enabled: Optional[bool] = None
    auto_rebalance: Optional[bool] = None
    rebalance_interval_minutes: Optional[int] = Field(None, ge=1)
    rebalance_threshold: Optional[float] = Field(None, ge=0, le=1)
    max_position_change: Optional[int] = Field(None, ge=1)
    boost_new_items: Optional[bool] = None
    boost_duration_seconds: Optional[int] = Field(None, ge=0)
    queue_overrides: Optional[Dict[str, Any]] = None
    peak_hours_config: Optional[Dict[str, Any]] = None

    # Additional fields from main branch
    priority_boost_vip: Optional[float] = Field(None, ge=0)
    priority_boost_delayed: Optional[float] = Field(None, ge=0)
    priority_boost_large_party: Optional[float] = Field(None, ge=0)
    rebalance_enabled: Optional[bool] = None
    rebalance_interval: Optional[int] = Field(None, ge=1)
    peak_hours: Optional[List[Dict[str, Any]]] = None
    peak_multiplier: Optional[float] = Field(None, ge=1)


class QueuePriorityConfigResponse(QueuePriorityConfigBase):
    """Schema for queue priority configuration responses"""

    id: int
    created_at: datetime
    updated_at: Optional[datetime]
    profile_name: Optional[str] = None
    queue_name: Optional[str] = None

    model_config = ConfigDict(from_attributes=True)


class QueuePriorityConfigListResponse(BaseModel):
    """Response for list of queue priority configurations"""

    items: List[QueuePriorityConfigResponse]
    total: int


class OrderPriorityScoreBase(BaseModel):
    """Base schema for order priority scores"""

    queue_item_id: int
    config_id: int
    total_score: float
    base_score: float
    boost_score: float = 0.0
    score_components: Dict[str, Any]
    calculated_at: datetime
    algorithm_version: Optional[str] = None
    calculation_time_ms: Optional[int] = None
    is_boosted: bool = False
    boost_expires_at: Optional[datetime] = None
    boost_reason: Optional[str] = None

    # Additional fields from main branch
    order_id: int
    queue_id: int
    normalized_score: Optional[float] = None
    profile_used: Optional[str] = None
    factors_applied: Optional[Dict[str, Any]] = None
    priority_tier: Optional[str] = None
    suggested_sequence: Optional[int] = None


class OrderPriorityScoreResponse(OrderPriorityScoreBase):
    """Schema for order priority score responses"""

    id: int

    model_config = ConfigDict(from_attributes=True)


class PriorityAdjustmentBase(BaseModel):
    """Base schema for priority adjustments"""

    queue_item_id: int
    old_score: float
    new_score: float
    adjustment_type: str = Field(..., pattern="^(manual|boost|penalty)$")
    adjustment_reason: Optional[str] = None
    old_position: Optional[int] = None
    new_position: Optional[int] = None
    adjusted_by_id: Optional[int] = None
    adjusted_at: datetime

    # Additional fields from main branch
    order_id: int
    old_priority: float
    new_priority: float
    old_sequence: Optional[int] = None
    new_sequence: Optional[int] = None
    affected_orders: Optional[Dict[str, Any]] = None


class PriorityAdjustmentRequest(BaseModel):
    """Schema for priority adjustment requests"""

    queue_item_id: int
    new_score: float
    adjustment_type: str = Field(..., pattern="^(manual|boost|penalty)$")
    adjustment_reason: str
    duration_seconds: Optional[int] = Field(None, ge=0)


class PriorityAdjustmentResponse(PriorityAdjustmentBase):
    """Schema for priority adjustment responses"""

    id: int

    model_config = ConfigDict(from_attributes=True)


class QueueRebalanceBase(BaseModel):
    """Base schema for queue rebalancing"""

    queue_id: int
    items_processed: int
    items_moved: int
    fairness_improvement: float
    execution_time_ms: int
    dry_run: bool = False


class QueueRebalanceRequest(BaseModel):
    """Schema for queue rebalancing requests"""

    queue_id: int
    force: bool = False
    dry_run: bool = False


class QueueRebalanceResponse(QueueRebalanceBase):
    """Schema for queue rebalancing responses"""

    pass


class PriorityMetricsQuery(BaseModel):
    """Schema for priority metrics queries"""

    start_date: datetime
    end_date: datetime
    queue_id: Optional[int] = None
    aggregation: str = Field("hourly", pattern="^(hourly|daily|weekly|monthly)$")


class PriorityMetricsResponse(BaseModel):
    """Schema for priority metrics responses"""

    queue_id: int
    queue_name: str
    period: str
    metrics: Dict[str, Dict[str, Any]]


class BulkPriorityCalculateRequest(BaseModel):
    """Schema for bulk priority calculation requests"""

    queue_id: int
    order_ids: Optional[List[int]] = None
    apply_boost: bool = False
    boost_duration_seconds: Optional[int] = Field(None, ge=0)


class BulkPriorityCalculateResponse(BaseModel):
    """Schema for bulk priority calculation responses"""

    queue_id: int
    items_processed: int
    items_updated: int
    average_score_change: float
    execution_time_ms: int
    errors: List[Dict[str, Any]]


# Additional schemas from main branch
class PriorityCalculationRequest(BaseModel):
    """Schema for priority calculation requests"""

    order_id: int
    queue_id: int
    profile_override: Optional[int] = None


class PriorityScoreResponse(BaseModel):
    """Schema for priority score responses"""

    order_id: int
    queue_id: int
    total_score: float
    normalized_score: float
    score_components: Dict[str, float]
    priority_tier: str
    suggested_sequence: int
    calculated_at: datetime


class ManualPriorityAdjustmentRequest(BaseModel):
    """Schema for manual priority adjustment requests"""

    order_id: int
    queue_id: int
    new_priority: float
    reason: str


class RebalanceQueueRequest(BaseModel):
    """Schema for queue rebalancing requests"""

    queue_id: int


class RebalanceQueueResponse(BaseModel):
    """Schema for queue rebalancing responses"""

    queue_id: int
    items_processed: int
    items_moved: int
    fairness_improvement: float
    execution_time_ms: int


class PriorityMetricsRequest(BaseModel):
    """Schema for priority metrics requests"""

    start_date: datetime
    end_date: datetime
    profile_id: Optional[int] = None
    queue_id: Optional[int] = None


class BatchProfileRuleUpdate(BaseModel):
    """Schema for batch profile rule updates"""

    assignments: List[Dict[str, Any]]<|MERGE_RESOLUTION|>--- conflicted
+++ resolved
@@ -37,11 +37,7 @@
     score_function: Optional[str] = None
     conditions: Dict[str, Any] = Field(default_factory=dict)
 
-<<<<<<< HEAD
     @field_validator("score_config", mode="after")
-=======
-    @field_validator("score_config")
->>>>>>> 667c9833
     def validate_score_config(cls, v):
         """Validate score configuration structure"""
         required_fields = ["type"]
@@ -55,13 +51,8 @@
 
         return v
 
-<<<<<<< HEAD
     @field_validator("max_score", mode="after")
     def validate_score_range(cls, v, values):
-=======
-    @field_validator("max_score")
-    def validate_score_range(cls, v, info):
->>>>>>> 667c9833
         """Ensure max_score > min_score"""
         if "min_score" in values and v <= info.data["min_score"]:
             raise ValueError("max_score must be greater than min_score")
