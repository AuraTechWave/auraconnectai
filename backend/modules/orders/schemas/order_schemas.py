from pydantic import BaseModel, Field, validator
<<<<<<< HEAD
from typing import Optional, List
from datetime import datetime
from decimal import Decimal
from ..enums.order_enums import OrderStatus, MultiItemRuleType, OrderPriority
=======
from typing import Optional, List, Dict, Any
from datetime import datetime
from decimal import Decimal
from enum import Enum
from ..enums.order_enums import (OrderStatus, MultiItemRuleType,
                                 FraudCheckStatus, FraudRiskLevel,
                                 CheckpointType, SpecialInstructionType)


class SpecialInstructionBase(BaseModel):
    instruction_type: SpecialInstructionType
    description: str
    priority: Optional[int] = None
    target_station: Optional[str] = None

    class Config:
        from_attributes = True


class AuditAction(str, Enum):
    STATUS_CHANGE = "status_change"
    CREATION = "creation"
    MODIFICATION = "modification"
    DELETION = "deletion"
>>>>>>> 401032d1


class OrderItemUpdate(BaseModel):
    id: Optional[int] = None
    menu_item_id: int
    quantity: int
    price: float
    notes: Optional[str] = None
    special_instructions: Optional[List[SpecialInstructionBase]] = None


class OrderItemOut(BaseModel):
    id: int
    order_id: int
    menu_item_id: int
    quantity: int
    price: Decimal
    notes: Optional[str] = None
    special_instructions: Optional[List[SpecialInstructionBase]] = None
    created_at: datetime
    updated_at: datetime

    @classmethod
    def from_orm_with_instructions(cls, orm_obj):
        """Create OrderItemOut with parsed special_instructions from JSON"""
        data = cls.model_validate(orm_obj)
        if orm_obj.special_instructions:
            data.special_instructions = [
                SpecialInstructionBase(**instr)
                for instr in orm_obj.special_instructions
            ]
        return data

    class Config:
        from_attributes = True


class TagBase(BaseModel):
    name: str = Field(..., min_length=1, max_length=50)
    description: Optional[str] = None


class TagCreate(TagBase):
    pass


class TagOut(TagBase):
    id: int
    created_at: datetime
    updated_at: datetime

    class Config:
        from_attributes = True


class CategoryBase(BaseModel):
    name: str = Field(..., min_length=1, max_length=50)
    description: Optional[str] = None


class CategoryCreate(CategoryBase):
    pass


class CategoryOut(CategoryBase):
    id: int
    created_at: datetime
    updated_at: datetime

    class Config:
        from_attributes = True


class OrderAttachmentOut(BaseModel):
    id: int
    order_id: int
    file_name: str
    file_url: str
    file_type: str
    file_size: int
    description: Optional[str] = None
    is_public: bool = False
    uploaded_by: Optional[int] = None
    created_at: datetime
    updated_at: datetime

    class Config:
        from_attributes = True


class AttachmentResponse(BaseModel):
    success: bool
    message: str
    data: Optional[OrderAttachmentOut] = None


class OrderAttachmentCreate(BaseModel):
    file_name: str
    file_url: str
    file_type: str
    file_size: int


class CustomerNotesUpdate(BaseModel):
    customer_notes: Optional[str] = None


class OrderBase(BaseModel):
    staff_id: int
    table_no: Optional[int] = None
    status: OrderStatus


class OrderCreate(OrderBase):
    pass


class DelayFulfillmentRequest(BaseModel):
    scheduled_fulfillment_time: datetime
    delay_reason: Optional[str] = None
    additional_notes: Optional[str] = None


class OrderUpdate(BaseModel):
    status: Optional[OrderStatus] = None
    order_items: Optional[List[OrderItemUpdate]] = None

    class Config:
        from_attributes = True


class DelayedOrderUpdate(OrderUpdate):
    scheduled_fulfillment_time: Optional[datetime] = None
    delay_reason: Optional[str] = None


class OrderOut(OrderBase):
    id: int
    customer_notes: Optional[str] = None
    created_at: datetime
    updated_at: datetime
    deleted_at: Optional[datetime] = None
    scheduled_fulfillment_time: Optional[datetime] = None
    delay_reason: Optional[str] = None
    delay_requested_at: Optional[datetime] = None
    priority: OrderPriority = OrderPriority.NORMAL
    priority_updated_at: Optional[datetime] = None
    order_items: Optional[List[OrderItemOut]] = []
    tags: Optional[List[TagOut]] = []
    category: Optional[CategoryOut] = None
    attachments: Optional[List[OrderAttachmentOut]] = []

    class Config:
        from_attributes = True


class MultiItemRuleRequest(BaseModel):
    order_items: List[OrderItemUpdate]
    rule_types: Optional[List[MultiItemRuleType]] = None


class RuleValidationResult(BaseModel):
    is_valid: bool
    message: Optional[str] = None
    modified_items: Optional[List[OrderItemOut]] = None


class FraudCheckRequest(BaseModel):
    order_id: int
    checkpoint_types: Optional[List[CheckpointType]] = None
    force_recheck: bool = False


class FraudCheckResponse(BaseModel):
    order_id: int
    risk_score: float
    risk_level: FraudRiskLevel
    status: FraudCheckStatus
    flags: Optional[List[str]] = None
    checked_at: datetime

    class Config:
        from_attributes = True


class FraudAlertCreate(BaseModel):
    order_id: int
    alert_type: str
    severity: FraudRiskLevel
    description: str
    metadata: Optional[dict] = None


class FraudAlertOut(BaseModel):
    id: int
    order_id: int
    alert_type: str
    severity: FraudRiskLevel
    description: str
    resolved: bool
    created_at: datetime

    class Config:
        from_attributes = True


class OrderTagRequest(BaseModel):
    tag_ids: List[int]


class OrderCategoryRequest(BaseModel):
    category_id: Optional[int] = None


class ArchiveOrderRequest(BaseModel):
    pass


class ArchiveOrderResponse(BaseModel):
    message: str
    data: OrderOut


class ArchivedOrdersFilter(BaseModel):
    staff_id: Optional[int] = None
    table_no: Optional[int] = None
    limit: int = 100
    offset: int = 0


<<<<<<< HEAD
class OrderPriorityUpdate(BaseModel):
    priority: OrderPriority = Field(..., description="New priority level for the order")
    reason: Optional[str] = Field(None, max_length=500, description="Reason for priority change")
    
    @validator('reason')
    def validate_reason(cls, v):
        if v and len(v.strip()) == 0:
            return None
        return v


class OrderPriorityResponse(BaseModel):
    message: str
    previous_priority: str
    new_priority: str
    updated_at: datetime
    reason: Optional[str] = None
    data: OrderOut
    
    model_config = {"from_attributes": True}
=======
class OrderAuditEvent(BaseModel):
    id: int = Field(..., description="Audit log ID")
    order_id: int
    action: str = Field(..., description="Type of action performed")
    previous_status: Optional[OrderStatus] = None
    new_status: OrderStatus
    user_id: int
    timestamp: datetime
    metadata: Optional[Dict[str, Any]] = Field(default_factory=dict)

    class Config:
        from_attributes = True


class OrderAuditResponse(BaseModel):
    events: List[OrderAuditEvent]
    total_count: int
    has_more: bool = Field(..., description="Whether there are more records")

    @validator('has_more', always=True)
    def calculate_has_more(cls, v, values):
        events = values.get('events', [])
        total_count = values.get('total_count', 0)
        return len(events) < total_count

    class Config:
        from_attributes = True


class KitchenPrintRequest(BaseModel):
    order_id: int = Field(..., gt=0, description="Order ID must be positive")
    printer_options: Optional[Dict[str, Any]] = Field(default_factory=dict)
    station_id: Optional[int] = Field(
        None, ge=1, description="Station ID must be positive"
    )
    format_options: Optional[Dict[str, Any]] = Field(default_factory=dict)

    @validator('printer_options', 'format_options')
    def validate_options(cls, v):
        if v is None:
            return {}
        return v


class KitchenPrintResponse(BaseModel):
    success: bool
    message: str
    ticket_id: Optional[str] = None
    print_timestamp: Optional[datetime] = None
    error_code: Optional[str] = None


class KitchenTicketFormat(BaseModel):
    order_id: int
    table_no: Optional[int] = None
    items: List[Dict[str, Any]]
    station_name: Optional[str] = None
    timestamp: datetime
    special_instructions: Optional[str] = None
    priority_level: Optional[int] = Field(
        None, ge=1, le=5, description="Priority level 1-5"
    )

    class Config:
        from_attributes = True
>>>>>>> 401032d1
<|MERGE_RESOLUTION|>--- conflicted
+++ resolved
@@ -1,15 +1,9 @@
 from pydantic import BaseModel, Field, validator
-<<<<<<< HEAD
-from typing import Optional, List
-from datetime import datetime
-from decimal import Decimal
-from ..enums.order_enums import OrderStatus, MultiItemRuleType, OrderPriority
-=======
 from typing import Optional, List, Dict, Any
 from datetime import datetime
 from decimal import Decimal
 from enum import Enum
-from ..enums.order_enums import (OrderStatus, MultiItemRuleType,
+from ..enums.order_enums import (OrderStatus, MultiItemRuleType, OrderPriority,
                                  FraudCheckStatus, FraudRiskLevel,
                                  CheckpointType, SpecialInstructionType)
 
@@ -29,7 +23,6 @@
     CREATION = "creation"
     MODIFICATION = "modification"
     DELETION = "deletion"
->>>>>>> 401032d1
 
 
 class OrderItemUpdate(BaseModel):
@@ -260,7 +253,6 @@
     offset: int = 0
 
 
-<<<<<<< HEAD
 class OrderPriorityUpdate(BaseModel):
     priority: OrderPriority = Field(..., description="New priority level for the order")
     reason: Optional[str] = Field(None, max_length=500, description="Reason for priority change")
@@ -281,7 +273,8 @@
     data: OrderOut
     
     model_config = {"from_attributes": True}
-=======
+
+
 class OrderAuditEvent(BaseModel):
     id: int = Field(..., description="Audit log ID")
     order_id: int
@@ -346,5 +339,4 @@
     )
 
     class Config:
-        from_attributes = True
->>>>>>> 401032d1
+        from_attributes = True