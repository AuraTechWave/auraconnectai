--- conflicted
+++ resolved
@@ -105,14 +105,14 @@
     modified_items: Optional[List[OrderItemOut]] = None
 
 
-<<<<<<< HEAD
 class OrderTagRequest(BaseModel):
     tag_ids: List[int]
 
 
 class OrderCategoryRequest(BaseModel):
     category_id: Optional[int] = None
-=======
+
+
 class ArchiveOrderRequest(BaseModel):
     pass
 
@@ -126,5 +126,4 @@
     staff_id: Optional[int] = None
     table_no: Optional[int] = None
     limit: int = 100
-    offset: int = 0
->>>>>>> 80149837
+    offset: int = 0