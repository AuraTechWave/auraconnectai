--- conflicted
+++ resolved
@@ -121,7 +121,6 @@
     modified_items: Optional[List[OrderItemOut]] = None
 
 
-<<<<<<< HEAD
 class FraudCheckRequest(BaseModel):
     order_id: int
     checkpoint_types: Optional[List[CheckpointType]] = None
@@ -159,7 +158,8 @@
 
     class Config:
         from_attributes = True
-=======
+
+
 class OrderTagRequest(BaseModel):
     tag_ids: List[int]
 
@@ -181,5 +181,4 @@
     staff_id: Optional[int] = None
     table_no: Optional[int] = None
     limit: int = 100
-    offset: int = 0
->>>>>>> 326c3f07
+    offset: int = 0