from pydantic import BaseModel
from typing import Optional, List
from datetime import datetime
from decimal import Decimal
from ..enums.order_enums import OrderStatus


<<<<<<< HEAD
class OrderItemUpdate(BaseModel):
    id: Optional[int] = None
    menu_item_id: int
    quantity: int
    price: float
    notes: Optional[str] = None
=======
class OrderItemOut(BaseModel):
    id: int
    order_id: int
    menu_item_id: int
    quantity: int
    price: Decimal
    notes: Optional[str] = None
    created_at: datetime
    updated_at: datetime

    class Config:
        orm_mode = True
>>>>>>> 82b026a2


class OrderBase(BaseModel):
    staff_id: int
    status: OrderStatus


class OrderCreate(OrderBase):
    pass


class OrderUpdate(BaseModel):
    status: Optional[OrderStatus] = None
    order_items: Optional[List[OrderItemUpdate]] = None

    class Config:
        orm_mode = True


class OrderOut(OrderBase):
    id: int
    created_at: datetime
    updated_at: datetime
    deleted_at: Optional[datetime] = None
    order_items: List[OrderItemOut] = []

    class Config:
        orm_mode = True<|MERGE_RESOLUTION|>--- conflicted
+++ resolved
@@ -5,14 +5,14 @@
 from ..enums.order_enums import OrderStatus
 
 
-<<<<<<< HEAD
 class OrderItemUpdate(BaseModel):
     id: Optional[int] = None
     menu_item_id: int
     quantity: int
     price: float
     notes: Optional[str] = None
-=======
+
+
 class OrderItemOut(BaseModel):
     id: int
     order_id: int
@@ -25,7 +25,7 @@
 
     class Config:
         orm_mode = True
->>>>>>> 82b026a2
+
 
 
 class OrderBase(BaseModel):
