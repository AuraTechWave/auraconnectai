from pydantic import BaseModel, Field
from typing import Optional, List
from datetime import datetime
from decimal import Decimal
<<<<<<< HEAD
from ..enums.order_enums import (
    OrderStatus, MultiItemRuleType, SpecialInstructionType
)


class SpecialInstructionBase(BaseModel):
    instruction_type: SpecialInstructionType
    description: str
    priority: Optional[int] = None
    target_station: Optional[str] = None

    class Config:
        from_attributes = True
=======
from ..enums.order_enums import (OrderStatus, MultiItemRuleType,
                                 FraudCheckStatus, FraudRiskLevel,
                                 CheckpointType)
>>>>>>> eab1d040


class OrderItemUpdate(BaseModel):
    id: Optional[int] = None
    menu_item_id: int
    quantity: int
    price: float
    notes: Optional[str] = None
    special_instructions: Optional[List[SpecialInstructionBase]] = None


class OrderItemOut(BaseModel):
    id: int
    order_id: int
    menu_item_id: int
    quantity: int
    price: Decimal
    notes: Optional[str] = None
    special_instructions: Optional[List[SpecialInstructionBase]] = None
    created_at: datetime
    updated_at: datetime

    @classmethod
    def from_orm_with_instructions(cls, orm_obj):
        """Create OrderItemOut with parsed special_instructions from JSON"""
        data = cls.model_validate(orm_obj)
        if orm_obj.special_instructions:
            data.special_instructions = [
                SpecialInstructionBase(**instr)
                for instr in orm_obj.special_instructions
            ]
        return data

    class Config:
        from_attributes = True


class TagBase(BaseModel):
    name: str = Field(..., min_length=1, max_length=50)
    description: Optional[str] = None


class TagCreate(TagBase):
    pass


class TagOut(TagBase):
    id: int
    created_at: datetime
    updated_at: datetime

    class Config:
        from_attributes = True


class CategoryBase(BaseModel):
    name: str = Field(..., min_length=1, max_length=50)
    description: Optional[str] = None


class CategoryCreate(CategoryBase):
    pass


class CategoryOut(CategoryBase):
    id: int
    created_at: datetime
    updated_at: datetime

    class Config:
        from_attributes = True


class OrderAttachmentOut(BaseModel):
    id: int
    order_id: int
    file_name: str
    file_url: str
    file_type: str
    file_size: int
    description: Optional[str] = None
    is_public: bool = False
    uploaded_by: Optional[int] = None
    created_at: datetime
    updated_at: datetime

    class Config:
        from_attributes = True


class AttachmentResponse(BaseModel):
    success: bool
    message: str
    data: Optional[OrderAttachmentOut] = None


class OrderAttachmentCreate(BaseModel):
    file_name: str
    file_url: str
    file_type: str
    file_size: int


class CustomerNotesUpdate(BaseModel):
    customer_notes: Optional[str] = None


class OrderBase(BaseModel):
    staff_id: int
    table_no: Optional[int] = None
    status: OrderStatus


class OrderCreate(OrderBase):
    pass


class DelayFulfillmentRequest(BaseModel):
    scheduled_fulfillment_time: datetime
    delay_reason: Optional[str] = None
    additional_notes: Optional[str] = None


class OrderUpdate(BaseModel):
    status: Optional[OrderStatus] = None
    order_items: Optional[List[OrderItemUpdate]] = None

    class Config:
        from_attributes = True


class DelayedOrderUpdate(OrderUpdate):
    scheduled_fulfillment_time: Optional[datetime] = None
    delay_reason: Optional[str] = None


class OrderOut(OrderBase):
    id: int
    customer_notes: Optional[str] = None
    created_at: datetime
    updated_at: datetime
    deleted_at: Optional[datetime] = None
    scheduled_fulfillment_time: Optional[datetime] = None
    delay_reason: Optional[str] = None
    delay_requested_at: Optional[datetime] = None
    order_items: Optional[List[OrderItemOut]] = []
    tags: Optional[List[TagOut]] = []
    category: Optional[CategoryOut] = None
    attachments: Optional[List[OrderAttachmentOut]] = []

    class Config:
        from_attributes = True


class MultiItemRuleRequest(BaseModel):
    order_items: List[OrderItemUpdate]
    rule_types: Optional[List[MultiItemRuleType]] = None


class RuleValidationResult(BaseModel):
    is_valid: bool
    message: Optional[str] = None
    modified_items: Optional[List[OrderItemOut]] = None


class FraudCheckRequest(BaseModel):
    order_id: int
    checkpoint_types: Optional[List[CheckpointType]] = None
    force_recheck: bool = False


class FraudCheckResponse(BaseModel):
    order_id: int
    risk_score: float
    risk_level: FraudRiskLevel
    status: FraudCheckStatus
    flags: Optional[List[str]] = None
    checked_at: datetime

    class Config:
        from_attributes = True


class FraudAlertCreate(BaseModel):
    order_id: int
    alert_type: str
    severity: FraudRiskLevel
    description: str
    metadata: Optional[dict] = None


class FraudAlertOut(BaseModel):
    id: int
    order_id: int
    alert_type: str
    severity: FraudRiskLevel
    description: str
    resolved: bool
    created_at: datetime

    class Config:
        from_attributes = True


class OrderTagRequest(BaseModel):
    tag_ids: List[int]


class OrderCategoryRequest(BaseModel):
    category_id: Optional[int] = None


class ArchiveOrderRequest(BaseModel):
    pass


class ArchiveOrderResponse(BaseModel):
    message: str
    data: OrderOut


class ArchivedOrdersFilter(BaseModel):
    staff_id: Optional[int] = None
    table_no: Optional[int] = None
    limit: int = 100
    offset: int = 0<|MERGE_RESOLUTION|>--- conflicted
+++ resolved
@@ -2,10 +2,9 @@
 from typing import Optional, List
 from datetime import datetime
 from decimal import Decimal
-<<<<<<< HEAD
-from ..enums.order_enums import (
-    OrderStatus, MultiItemRuleType, SpecialInstructionType
-)
+from ..enums.order_enums import (OrderStatus, MultiItemRuleType,
+                                 FraudCheckStatus, FraudRiskLevel,
+                                 CheckpointType, SpecialInstructionType)
 
 
 class SpecialInstructionBase(BaseModel):
@@ -16,11 +15,6 @@
 
     class Config:
         from_attributes = True
-=======
-from ..enums.order_enums import (OrderStatus, MultiItemRuleType,
-                                 FraudCheckStatus, FraudRiskLevel,
-                                 CheckpointType)
->>>>>>> eab1d040
 
 
 class OrderItemUpdate(BaseModel):
