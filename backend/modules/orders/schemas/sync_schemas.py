--- conflicted
+++ resolved
@@ -108,11 +108,7 @@
         None, description="Conflict resolution mode (auto/manual)"
     )
 
-<<<<<<< HEAD
     @field_validator("conflict_resolution_mode", mode="after")
-=======
-    @field_validator("conflict_resolution_mode")
->>>>>>> 667c9833
     def validate_conflict_mode(cls, v):
         if v and v not in ["auto", "manual"]:
             raise ValueError("Invalid conflict resolution mode")
