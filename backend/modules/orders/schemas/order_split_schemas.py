--- conflicted
+++ resolved
@@ -54,11 +54,7 @@
         None, description="Scheduled time for split order"
     )
 
-<<<<<<< HEAD
     @field_validator("items", mode="after")
-=======
-    @field_validator("items")
->>>>>>> 667c9833
     def validate_unique_items(cls, v):
         """Ensure no duplicate item IDs in split request"""
         item_ids = [item.item_id for item in v]
@@ -74,11 +70,7 @@
         ..., min_items=2, description="Payment split details"
     )
 
-<<<<<<< HEAD
     @field_validator("splits", mode="after")
-=======
-    @field_validator("splits")
->>>>>>> 667c9833
     def validate_splits(cls, v):
         """Validate payment splits"""
         for split in v:
@@ -174,13 +166,8 @@
         ..., description="Configuration for each split"
     )
 
-<<<<<<< HEAD
     @field_validator("split_strategy", mode="after")
     def validate_strategy(cls, v, values):
-=======
-    @field_validator("split_strategy")
-    def validate_strategy(cls, v, info):
->>>>>>> 667c9833
         """Validate split strategy based on split type"""
         valid_strategies = {
             SplitType.TICKET: ["by_station", "by_course", "by_preparation_time"],
