# backend/modules/orders/schemas/pricing_rule_schemas.py

from typing import List, Dict, Any, Optional
from datetime import datetime
from decimal import Decimal
from pydantic import BaseModel, Field, field_validator, ConfigDict
from enum import Enum

from ..models.pricing_rule_models import (
    RuleType,
    RuleStatus,
    RulePriority,
    ConflictResolution,
)


# Request/Response Models


class PricingRuleConditions(BaseModel):
    """Flexible conditions for pricing rules"""

    time: Optional[Dict[str, Any]] = None
    items: Optional[Dict[str, Any]] = None
    customer: Optional[Dict[str, Any]] = None
    order: Optional[Dict[str, Any]] = None


class CreatePricingRuleRequest(BaseModel):
    """Request to create a new pricing rule"""

    name: str = Field(..., min_length=1, max_length=100)
    description: Optional[str] = None
    rule_type: RuleType
    priority: int = Field(RulePriority.DEFAULT.value, ge=1, le=5)

    # Discount configuration
    discount_value: Decimal = Field(..., gt=0)
    max_discount_amount: Optional[Decimal] = None
    min_order_amount: Optional[Decimal] = None

    # Conditions
    conditions: PricingRuleConditions = Field(default_factory=PricingRuleConditions)

    # Validity
    valid_from: datetime = Field(default_factory=datetime.utcnow)
    valid_until: Optional[datetime] = None

    # Usage limits
    max_uses_total: Optional[int] = None
    max_uses_per_customer: Optional[int] = None

    # Stacking
    stackable: bool = False
    excluded_rule_ids: List[str] = Field(default_factory=list)
    conflict_resolution: ConflictResolution = ConflictResolution.HIGHEST_DISCOUNT

    # Other
    requires_code: bool = False
    promo_code: Optional[str] = None
    tags: List[str] = Field(default_factory=list)

<<<<<<< HEAD
    @field_validator("valid_until", mode="after")
    def validate_dates(cls, v, values):
        if v and "valid_from" in values and v <= values["valid_from"]:
            raise ValueError("valid_until must be after valid_from")
        return v

    @field_validator("promo_code", mode="after")
    def validate_promo_code(cls, v, values):
        if values.get("requires_code") and not v:
=======
    @field_validator("valid_until")
    def validate_dates(cls, v, info):
        if v and "valid_from" in info.data and v <= info.data["valid_from"]:
            raise ValueError("valid_until must be after valid_from")
        return v

    @field_validator("promo_code")
    def validate_promo_code(cls, v, info):
        if info.data.get("requires_code") and not v:
>>>>>>> 667c9833
            raise ValueError("promo_code is required when requires_code is True")
        return v


class UpdatePricingRuleRequest(BaseModel):
    """Request to update a pricing rule"""

    name: Optional[str] = None
    description: Optional[str] = None
    status: Optional[RuleStatus] = None
    priority: Optional[int] = Field(None, ge=1, le=5)

    # Discount configuration
    discount_value: Optional[Decimal] = Field(None, gt=0)
    max_discount_amount: Optional[Decimal] = None
    min_order_amount: Optional[Decimal] = None

    # Conditions
    conditions: Optional[PricingRuleConditions] = None

    # Validity
    valid_until: Optional[datetime] = None

    # Usage limits
    max_uses_total: Optional[int] = None
    max_uses_per_customer: Optional[int] = None

    # Stacking
    stackable: Optional[bool] = None
    excluded_rule_ids: Optional[List[str]] = None

    # Other
    tags: Optional[List[str]] = None


class PricingRuleResponse(BaseModel):
    """Response with pricing rule details"""

    id: int
    rule_id: str
    name: str
    description: Optional[str]
    rule_type: RuleType
    status: RuleStatus
    priority: int

    # Restaurant
    restaurant_id: int

    # Discount
    discount_value: float
    max_discount_amount: Optional[float]
    min_order_amount: Optional[float]

    # Conditions
    conditions: Dict[str, Any]

    # Validity
    valid_from: datetime
    valid_until: Optional[datetime]
    is_valid: bool

    # Usage
    max_uses_total: Optional[int]
    max_uses_per_customer: Optional[int]
    current_uses: int

    # Stacking
    stackable: bool
    excluded_rule_ids: List[str]
    conflict_resolution: ConflictResolution

    # Other
    requires_code: bool
    promo_code: Optional[str]
    tags: List[str]
    created_at: datetime
    updated_at: datetime

    model_config = ConfigDict(from_attributes=True)


# Debug Models


class DebugTraceEntry(BaseModel):
    """Single debug trace entry"""

    timestamp: datetime
    event_type: str
    message: str
    data: Dict[str, Any] = Field(default_factory=dict)


class RuleEvaluationResult(BaseModel):
    """Result of evaluating a single rule"""

    rule_id: int
    rule_name: str
    rule_type: RuleType
    priority: int
    applicable: bool
    skip_reason: Optional[str] = None
    conditions_met: Dict[str, bool] = Field(default_factory=dict)
    discount_amount: Decimal = Decimal("0")

    # For debugging
    evaluation_time_ms: Optional[float] = None

    class Config:
        arbitrary_types_allowed = True


class ConflictInfo(BaseModel):
    """Information about rule conflicts"""

    conflicting_rules: List[int]
    resolution_method: ConflictResolution
    selected_rule_id: int
    reason: str


class PricingRuleDebugInfo(BaseModel):
    """Complete debug information for pricing rule evaluation"""

    order_id: int
    evaluation_timestamp: datetime = Field(default_factory=datetime.utcnow)

    # Summary
    rules_evaluated: int
    rules_applied: int
    rules_skipped: int = 0
    conflicts_resolved: int = 0

    # Financial impact
    total_discount: Decimal
    original_amount: Decimal = Decimal("0")
    final_amount: Decimal = Decimal("0")

    # Detailed results
    evaluation_results: List[RuleEvaluationResult]
    applied_rules: List[Dict[str, Any]] = Field(default_factory=list)
    skipped_rules: List[Dict[str, Any]] = Field(default_factory=list)
    conflicts: List[ConflictInfo] = Field(default_factory=list)

    # Debug traces
    debug_traces: List[DebugTraceEntry]

    # Performance metrics
    total_evaluation_time_ms: Optional[float] = None
    metrics: Dict[str, int] = Field(default_factory=dict)

    class Config:
        arbitrary_types_allowed = True


# API Response Models


class PricingRuleApplicationResponse(BaseModel):
    """Response for a pricing rule application"""

    id: int
    rule_id: int
    rule_name: str
    order_id: int
    discount_amount: float
    original_amount: float
    final_amount: float
    applied_at: datetime
    conditions_met: Dict[str, bool]

    model_config = ConfigDict(from_attributes=True)


class PricingRuleMetricsResponse(BaseModel):
    """Metrics for a pricing rule"""

    rule_id: int
    rule_name: str
    date_range: Dict[str, datetime]

    # Usage metrics
    total_applications: int
    unique_customers: int
    total_discount_amount: float
    average_discount: float

    # Performance metrics
    conversion_rate: Optional[float]
    average_order_value: Optional[float]
    conflicts_skipped: int
    stacking_count: int

    # Trends
    daily_applications: List[Dict[str, Any]]

    model_config = ConfigDict(from_attributes=True)


# Validation schemas


class ValidatePricingRuleRequest(BaseModel):
    """Request to validate rule conditions"""

    conditions: Dict[str, Any]
    rule_type: RuleType
    test_order_data: Optional[Dict[str, Any]] = None


class ValidatePricingRuleResponse(BaseModel):
    """Response from rule validation"""

    valid: bool
    errors: List[str] = Field(default_factory=list)
    warnings: List[str] = Field(default_factory=list)
    normalized_conditions: Optional[Dict[str, Any]] = None<|MERGE_RESOLUTION|>--- conflicted
+++ resolved
@@ -60,7 +60,6 @@
     promo_code: Optional[str] = None
     tags: List[str] = Field(default_factory=list)
 
-<<<<<<< HEAD
     @field_validator("valid_until", mode="after")
     def validate_dates(cls, v, values):
         if v and "valid_from" in values and v <= values["valid_from"]:
@@ -70,17 +69,6 @@
     @field_validator("promo_code", mode="after")
     def validate_promo_code(cls, v, values):
         if values.get("requires_code") and not v:
-=======
-    @field_validator("valid_until")
-    def validate_dates(cls, v, info):
-        if v and "valid_from" in info.data and v <= info.data["valid_from"]:
-            raise ValueError("valid_until must be after valid_from")
-        return v
-
-    @field_validator("promo_code")
-    def validate_promo_code(cls, v, info):
-        if info.data.get("requires_code") and not v:
->>>>>>> 667c9833
             raise ValueError("promo_code is required when requires_code is True")
         return v
 
