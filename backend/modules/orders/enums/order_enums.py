from enum import Enum


class OrderStatus(str, Enum):
    PENDING = "pending"
    IN_PROGRESS = "in_progress"
    IN_KITCHEN = "in_kitchen"
    READY = "ready"
    SERVED = "served"
    COMPLETED = "completed"
    CANCELLED = "cancelled"
    DELAYED = "delayed"
    SCHEDULED = "scheduled"
    AWAITING_FULFILLMENT = "awaiting_fulfillment"
    ARCHIVED = "archived"


class OrderItemStatus(str, Enum):
    PENDING = "pending"
    IN_PROGRESS = "in_progress"
    READY = "ready"
    COMPLETED = "completed"


class DelayReason(str, Enum):
    CUSTOMER_REQUEST = "customer_request"
    RESOURCE_UNAVAILABLE = "resource_unavailable"
    SCHEDULED_ORDER = "scheduled_order"
    OTHER = "other"


class MultiItemRuleType(str, Enum):
    COMBO = "combo"
    BULK_DISCOUNT = "bulk_discount"
    COMPATIBILITY = "compatibility"


class SpecialInstructionType(str, Enum):
    ALLERGEN = "allergen"
    PREPARATION = "preparation"
    TIMING = "timing"
    TEMPERATURE = "temperature"
    PRESENTATION = "presentation"
    GENERAL = "general"


class FraudCheckStatus(str, Enum):
    PENDING = "pending"
    PASSED = "passed"
    FAILED = "failed"
    MANUAL_REVIEW = "manual_review"


class FraudRiskLevel(str, Enum):
    LOW = "low"
    MEDIUM = "medium"
    HIGH = "high"
    CRITICAL = "critical"


class CheckpointType(str, Enum):
    VOLUME_CHECK = "volume_check"
    PRICE_CHECK = "price_check"
    TIMING_CHECK = "timing_check"
    PATTERN_CHECK = "pattern_check"


class PricingType(str, Enum):
    STATIC = "static"
    DYNAMIC = "dynamic"
    HYBRID = "hybrid"


class PricingAdjustmentReason(str, Enum):
    DEMAND = "demand"
    TIME_BASED = "time_based"
    INVENTORY = "inventory"
    AI_RECOMMENDATION = "ai_recommendation"
    WEATHER = "weather"
    SPECIAL_EVENT = "special_event"


class TagType(str, Enum):
    PRIORITY = "priority"
    DIETARY = "dietary"
    SPECIAL = "special"
    CUSTOM = "custom"


class CategoryType(str, Enum):
    DINE_IN = "dine_in"
    TAKEOUT = "takeout"
    DELIVERY = "delivery"
    CATERING = "catering"


<<<<<<< HEAD
class OrderPriority(str, Enum):
    LOW = "low"
    NORMAL = "normal"
    HIGH = "high"
    URGENT = "urgent"
=======
class PrintStatus(str, Enum):
    PENDING = "pending"
    PRINTING = "printing"
    PRINTED = "printed"
    FAILED = "failed"


class TicketType(str, Enum):
    KITCHEN = "kitchen"
    BAR = "bar"
    GRILL = "grill"
    COLD_PREP = "cold_prep"
    HOT_PREP = "hot_prep"
>>>>>>> 401032d1
<|MERGE_RESOLUTION|>--- conflicted
+++ resolved
@@ -94,13 +94,13 @@
     CATERING = "catering"
 
 
-<<<<<<< HEAD
 class OrderPriority(str, Enum):
     LOW = "low"
     NORMAL = "normal"
     HIGH = "high"
     URGENT = "urgent"
-=======
+
+
 class PrintStatus(str, Enum):
     PENDING = "pending"
     PRINTING = "printing"
@@ -113,5 +113,4 @@
     BAR = "bar"
     GRILL = "grill"
     COLD_PREP = "cold_prep"
-    HOT_PREP = "hot_prep"
->>>>>>> 401032d1
+    HOT_PREP = "hot_prep"