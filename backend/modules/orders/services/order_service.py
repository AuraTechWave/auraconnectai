--- conflicted
+++ resolved
@@ -20,21 +20,16 @@
     OrderStatus.IN_KITCHEN: [OrderStatus.READY, OrderStatus.CANCELLED],
     OrderStatus.READY: [OrderStatus.SERVED],
     OrderStatus.SERVED: [OrderStatus.COMPLETED],
-<<<<<<< HEAD
-    OrderStatus.COMPLETED: [],
-    OrderStatus.CANCELLED: [],
+    OrderStatus.COMPLETED: [OrderStatus.ARCHIVED],
+    OrderStatus.CANCELLED: [OrderStatus.ARCHIVED],
     OrderStatus.DELAYED: [OrderStatus.SCHEDULED, OrderStatus.CANCELLED],
     OrderStatus.SCHEDULED: [
         OrderStatus.AWAITING_FULFILLMENT, OrderStatus.CANCELLED
     ],
     OrderStatus.AWAITING_FULFILLMENT: [
         OrderStatus.PENDING, OrderStatus.CANCELLED
-    ]
-=======
-    OrderStatus.COMPLETED: [OrderStatus.ARCHIVED],
-    OrderStatus.CANCELLED: [OrderStatus.ARCHIVED],
+    ],
     OrderStatus.ARCHIVED: [OrderStatus.COMPLETED]
->>>>>>> 80149837
 }
 
 
@@ -191,7 +186,6 @@
     )
 
 
-<<<<<<< HEAD
 async def schedule_delayed_fulfillment(
     order_id: int, delay_data: DelayFulfillmentRequest, db: Session
 ):
@@ -199,19 +193,10 @@
     Schedule an order for delayed fulfillment at a specified time.
     """
     order = db.query(Order).filter(Order.id == order_id).first()
-=======
-async def archive_order_service(db: Session, order_id: int):
-    order = db.query(Order).filter(
-        Order.id == order_id,
-        Order.deleted_at.is_(None)
-    ).first()
-
->>>>>>> 80149837
     if not order:
         raise HTTPException(status_code=404, detail="Order not found")
 
     current_status = OrderStatus(order.status)
-<<<<<<< HEAD
     if OrderStatus.DELAYED not in VALID_TRANSITIONS.get(current_status, []):
         raise HTTPException(
             status_code=400,
@@ -229,30 +214,15 @@
     order.delay_reason = delay_data.delay_reason
     order.delay_requested_at = datetime.utcnow()
 
-=======
-    if current_status not in [OrderStatus.COMPLETED, OrderStatus.CANCELLED]:
-        raise HTTPException(
-            status_code=400,
-            detail=f"Only completed or cancelled orders can be archived. "
-                   f"Current status: {current_status}"
-        )
-
-    order.status = OrderStatus.ARCHIVED.value
->>>>>>> 80149837
     db.commit()
     db.refresh(order)
 
     return {
-<<<<<<< HEAD
         "message": "Order scheduled for delayed fulfillment",
-=======
-        "message": "Order archived successfully",
->>>>>>> 80149837
         "data": OrderOut.model_validate(order)
     }
 
 
-<<<<<<< HEAD
 async def get_scheduled_orders(
     db: Session,
     from_time: Optional[datetime] = None,
@@ -309,7 +279,35 @@
             OrderOut.model_validate(order) for order in processed_orders
         ]
     }
-=======
+
+
+async def archive_order_service(db: Session, order_id: int):
+    order = db.query(Order).filter(
+        Order.id == order_id,
+        Order.deleted_at.is_(None)
+    ).first()
+
+    if not order:
+        raise HTTPException(status_code=404, detail="Order not found")
+
+    current_status = OrderStatus(order.status)
+    if current_status not in [OrderStatus.COMPLETED, OrderStatus.CANCELLED]:
+        raise HTTPException(
+            status_code=400,
+            detail=f"Only completed or cancelled orders can be archived. "
+                   f"Current status: {current_status}"
+        )
+
+    order.status = OrderStatus.ARCHIVED.value
+    db.commit()
+    db.refresh(order)
+
+    return {
+        "message": "Order archived successfully",
+        "data": OrderOut.model_validate(order)
+    }
+
+
 async def restore_order_service(db: Session, order_id: int):
     order = db.query(Order).filter(
         Order.id == order_id,
@@ -355,5 +353,4 @@
     query = query.offset(offset).limit(limit)
     query = query.options(joinedload(Order.order_items))
 
-    return query.all()
->>>>>>> 80149837
+    return query.all()