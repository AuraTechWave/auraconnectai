from sqlalchemy.orm import Session, joinedload
from fastapi import HTTPException
from typing import List, Optional
from ..models.order_models import Order, OrderItem, Tag, Category
from ..schemas.order_schemas import (
    OrderUpdate, OrderOut, OrderItemUpdate, RuleValidationResult,
    TagCreate, TagOut, CategoryCreate, CategoryOut
)
from ..enums.order_enums import OrderStatus, MultiItemRuleType
from .inventory_service import deduct_inventory

VALID_TRANSITIONS = {
    OrderStatus.PENDING: [OrderStatus.IN_PROGRESS, OrderStatus.CANCELLED],
    OrderStatus.IN_PROGRESS: [OrderStatus.IN_KITCHEN, OrderStatus.CANCELLED],
    OrderStatus.IN_KITCHEN: [OrderStatus.READY, OrderStatus.CANCELLED],
    OrderStatus.READY: [OrderStatus.SERVED],
    OrderStatus.SERVED: [OrderStatus.COMPLETED],
    OrderStatus.COMPLETED: [OrderStatus.ARCHIVED],
    OrderStatus.CANCELLED: [OrderStatus.ARCHIVED],
    OrderStatus.ARCHIVED: [OrderStatus.COMPLETED]
}


async def get_order_by_id(db: Session, order_id: int):
    order = db.query(Order).options(joinedload(Order.order_items)).filter(
        Order.id == order_id, Order.deleted_at.is_(None)
    ).first()

    if not order:
        raise HTTPException(
            status_code=404,
            detail=f"Order with id {order_id} not found"
        )

    return order


async def update_order_service(
    order_id: int, order_update: OrderUpdate, db: Session
):
    order = db.query(Order).filter(Order.id == order_id).first()
    if not order:
        raise HTTPException(status_code=404, detail="Order not found")

    if order_update.status and order_update.status != order.status:
        current_status = OrderStatus(order.status)
        valid_transitions = VALID_TRANSITIONS.get(current_status, [])
        if order_update.status not in valid_transitions:
            raise HTTPException(
                status_code=400,
                detail=f"Invalid status transition from {current_status} to "
                       f"{order_update.status}"
            )
        if (order_update.status == OrderStatus.IN_PROGRESS and
                current_status == OrderStatus.PENDING):
            try:
                result = await deduct_inventory(db, order.order_items)
                if result.get("low_stock_alerts"):
                    pass
            except HTTPException as e:
                raise e
        order.status = order_update.status.value

    if order_update.order_items is not None:
        db.query(OrderItem).filter(OrderItem.order_id == order_id).delete()

        for item_data in order_update.order_items:
            new_item = OrderItem(
                order_id=order_id,
                menu_item_id=item_data.menu_item_id,
                quantity=item_data.quantity,
                price=item_data.price,
                notes=item_data.notes
            )
            db.add(new_item)

    db.commit()
    db.refresh(order)

    return {
        "message": "Order updated successfully",
        "data": OrderOut.model_validate(order)
    }


async def get_orders_service(
    db: Session,
    status: Optional[str] = None,
    statuses: Optional[List[str]] = None,
    staff_id: Optional[int] = None,
    table_no: Optional[int] = None,
    tag_ids: Optional[List[int]] = None,
    category_id: Optional[int] = None,
    limit: int = 100,
    offset: int = 0,
    include_items: bool = False,
    include_archived: bool = False
) -> List[Order]:
    query = db.query(Order)

    if status:
        query = query.filter(Order.status == status)
    elif statuses:
        query = query.filter(Order.status.in_(statuses))
    if staff_id:
        query = query.filter(Order.staff_id == staff_id)
    if table_no:
        query = query.filter(Order.table_no == table_no)
    if tag_ids:
        query = query.join(Order.tags).filter(Tag.id.in_(tag_ids))
    if category_id:
        query = query.filter(Order.category_id == category_id)

    query = query.filter(Order.deleted_at.is_(None))

    if not include_archived:
        query = query.filter(Order.status != OrderStatus.ARCHIVED.value)

    query = query.offset(offset).limit(limit)

    if include_items:
        query = query.options(joinedload(Order.order_items))

    query = query.options(joinedload(Order.tags), joinedload(Order.category))

    return query.all()


async def validate_multi_item_rules(
    items: List[OrderItemUpdate],
    rule_types: Optional[List[MultiItemRuleType]] = None,
    db: Session = None
) -> RuleValidationResult:
    """
    Validate multi-item order rules including combo deals, bulk discounts,
    and compatibility.
    """
    if not rule_types:
        rule_types = [
            MultiItemRuleType.COMBO,
            MultiItemRuleType.BULK_DISCOUNT,
            MultiItemRuleType.COMPATIBILITY
        ]

    modified_items = []

    for rule_type in rule_types:
        if rule_type == MultiItemRuleType.COMBO:
            pizza_items = [
                item for item in items
                if item.menu_item_id in [101, 102, 103]
            ]
            drink_items = [
                item for item in items
                if item.menu_item_id in [201, 202]
            ]

            if pizza_items and drink_items:
                pass

        elif rule_type == MultiItemRuleType.BULK_DISCOUNT:
            total_quantity = sum(item.quantity for item in items)
            if total_quantity >= 5:
                pass

        elif rule_type == MultiItemRuleType.COMPATIBILITY:
            incompatible_pairs = [(101, 301), (102, 302)]
            item_ids = [item.menu_item_id for item in items]

            for pair in incompatible_pairs:
                if pair[0] in item_ids and pair[1] in item_ids:
                    return RuleValidationResult(
                        is_valid=False,
                        message=f"Items {pair[0]} and {pair[1]} are not "
                                f"compatible"
                    )

    return RuleValidationResult(
        is_valid=True,
        message="All rules passed",
        modified_items=modified_items if modified_items else None
    )


<<<<<<< HEAD
async def add_tags_to_order(db: Session, order_id: int, tag_ids: List[int]):
    order = await get_order_by_id(db, order_id)

    tags = db.query(Tag).filter(Tag.id.in_(tag_ids)).all()
    if len(tags) != len(tag_ids):
        found_ids = [tag.id for tag in tags]
        missing_ids = [tag_id for tag_id in tag_ids if tag_id not in found_ids]
        raise HTTPException(
            status_code=404,
            detail=f"Tags with ids {missing_ids} not found"
        )

    for tag in tags:
        if tag not in order.tags:
            order.tags.append(tag)

=======
async def archive_order_service(db: Session, order_id: int):
    order = db.query(Order).filter(
        Order.id == order_id,
        Order.deleted_at.is_(None)
    ).first()

    if not order:
        raise HTTPException(status_code=404, detail="Order not found")

    current_status = OrderStatus(order.status)
    if current_status not in [OrderStatus.COMPLETED, OrderStatus.CANCELLED]:
        raise HTTPException(
            status_code=400,
            detail=f"Only completed or cancelled orders can be archived. "
                   f"Current status: {current_status}"
        )

    order.status = OrderStatus.ARCHIVED.value
>>>>>>> 80149837
    db.commit()
    db.refresh(order)

    return {
<<<<<<< HEAD
        "message": "Tags added successfully",
=======
        "message": "Order archived successfully",
>>>>>>> 80149837
        "data": OrderOut.model_validate(order)
    }


<<<<<<< HEAD
async def remove_tag_from_order(db: Session, order_id: int, tag_id: int):
    order = await get_order_by_id(db, order_id)

    tag = db.query(Tag).filter(Tag.id == tag_id).first()
    if not tag:
        raise HTTPException(
            status_code=404,
            detail=f"Tag with id {tag_id} not found"
        )

    if tag in order.tags:
        order.tags.remove(tag)
        db.commit()
        db.refresh(order)

    return {
        "message": "Tag removed successfully",
        "data": OrderOut.model_validate(order)
    }


async def set_order_category(db: Session, order_id: int,
                            category_id: Optional[int]):
    order = await get_order_by_id(db, order_id)

    if category_id is not None:
        category = db.query(Category).filter(
            Category.id == category_id).first()
        if not category:
            raise HTTPException(
                status_code=404,
                detail=f"Category with id {category_id} not found"
            )
        order.category_id = category_id
    else:
        order.category_id = None

=======
async def restore_order_service(db: Session, order_id: int):
    order = db.query(Order).filter(
        Order.id == order_id,
        Order.deleted_at.is_(None)
    ).first()

    if not order:
        raise HTTPException(status_code=404, detail="Order not found")

    if OrderStatus(order.status) != OrderStatus.ARCHIVED:
        raise HTTPException(
            status_code=400,
            detail="Only archived orders can be restored"
        )

    order.status = OrderStatus.COMPLETED.value
>>>>>>> 80149837
    db.commit()
    db.refresh(order)

    return {
<<<<<<< HEAD
        "message": "Category updated successfully",
=======
        "message": "Order restored successfully",
>>>>>>> 80149837
        "data": OrderOut.model_validate(order)
    }


<<<<<<< HEAD
async def create_tag(db: Session, tag_data: TagCreate):
    existing_tag = db.query(Tag).filter(Tag.name == tag_data.name).first()
    if existing_tag:
        raise HTTPException(
            status_code=400,
            detail=f"Tag with name '{tag_data.name}' already exists"
        )

    tag = Tag(
        name=tag_data.name,
        description=tag_data.description
    )
    db.add(tag)
    db.commit()
    db.refresh(tag)

    return TagOut.model_validate(tag)


async def get_tags(db: Session, limit: int = 100,
                   offset: int = 0) -> List[Tag]:
    return db.query(Tag).offset(offset).limit(limit).all()


async def create_category(db: Session, category_data: CategoryCreate):
    existing_category = db.query(Category).filter(
        Category.name == category_data.name).first()
    if existing_category:
        raise HTTPException(
            status_code=400,
            detail=f"Category with name '{category_data.name}' already exists"
        )

    category = Category(
        name=category_data.name,
        description=category_data.description
    )
    db.add(category)
    db.commit()
    db.refresh(category)

    return CategoryOut.model_validate(category)


async def get_categories(db: Session, limit: int = 100,
                         offset: int = 0) -> List[Category]:
    return db.query(Category).offset(offset).limit(limit).all()
=======
async def get_archived_orders_service(
    db: Session,
    staff_id: Optional[int] = None,
    table_no: Optional[int] = None,
    limit: int = 100,
    offset: int = 0
) -> List[Order]:
    query = db.query(Order).filter(
        Order.status == OrderStatus.ARCHIVED.value,
        Order.deleted_at.is_(None)
    )

    if staff_id:
        query = query.filter(Order.staff_id == staff_id)
    if table_no:
        query = query.filter(Order.table_no == table_no)

    query = query.offset(offset).limit(limit)
    query = query.options(joinedload(Order.order_items))

    return query.all()
>>>>>>> 80149837
<|MERGE_RESOLUTION|>--- conflicted
+++ resolved
@@ -182,7 +182,6 @@
     )
 
 
-<<<<<<< HEAD
 async def add_tags_to_order(db: Session, order_id: int, tag_ids: List[int]):
     order = await get_order_by_id(db, order_id)
 
@@ -199,40 +198,15 @@
         if tag not in order.tags:
             order.tags.append(tag)
 
-=======
-async def archive_order_service(db: Session, order_id: int):
-    order = db.query(Order).filter(
-        Order.id == order_id,
-        Order.deleted_at.is_(None)
-    ).first()
-
-    if not order:
-        raise HTTPException(status_code=404, detail="Order not found")
-
-    current_status = OrderStatus(order.status)
-    if current_status not in [OrderStatus.COMPLETED, OrderStatus.CANCELLED]:
-        raise HTTPException(
-            status_code=400,
-            detail=f"Only completed or cancelled orders can be archived. "
-                   f"Current status: {current_status}"
-        )
-
-    order.status = OrderStatus.ARCHIVED.value
->>>>>>> 80149837
-    db.commit()
-    db.refresh(order)
-
-    return {
-<<<<<<< HEAD
+    db.commit()
+    db.refresh(order)
+
+    return {
         "message": "Tags added successfully",
-=======
-        "message": "Order archived successfully",
->>>>>>> 80149837
-        "data": OrderOut.model_validate(order)
-    }
-
-
-<<<<<<< HEAD
+        "data": OrderOut.model_validate(order)
+    }
+
+
 async def remove_tag_from_order(db: Session, order_id: int, tag_id: int):
     order = await get_order_by_id(db, order_id)
 
@@ -255,7 +229,7 @@
 
 
 async def set_order_category(db: Session, order_id: int,
-                            category_id: Optional[int]):
+                             category_id: Optional[int]):
     order = await get_order_by_id(db, order_id)
 
     if category_id is not None:
@@ -270,7 +244,91 @@
     else:
         order.category_id = None
 
-=======
+    db.commit()
+    db.refresh(order)
+
+    return {
+        "message": "Category updated successfully",
+        "data": OrderOut.model_validate(order)
+    }
+
+
+async def create_tag(db: Session, tag_data: TagCreate):
+    existing_tag = db.query(Tag).filter(Tag.name == tag_data.name).first()
+    if existing_tag:
+        raise HTTPException(
+            status_code=400,
+            detail=f"Tag with name '{tag_data.name}' already exists"
+        )
+
+    tag = Tag(
+        name=tag_data.name,
+        description=tag_data.description
+    )
+    db.add(tag)
+    db.commit()
+    db.refresh(tag)
+
+    return TagOut.model_validate(tag)
+
+
+async def get_tags(db: Session, limit: int = 100,
+                   offset: int = 0) -> List[Tag]:
+    return db.query(Tag).offset(offset).limit(limit).all()
+
+
+async def create_category(db: Session, category_data: CategoryCreate):
+    existing_category = db.query(Category).filter(
+        Category.name == category_data.name).first()
+    if existing_category:
+        raise HTTPException(
+            status_code=400,
+            detail=f"Category with name '{category_data.name}' already exists"
+        )
+
+    category = Category(
+        name=category_data.name,
+        description=category_data.description
+    )
+    db.add(category)
+    db.commit()
+    db.refresh(category)
+
+    return CategoryOut.model_validate(category)
+
+
+async def get_categories(db: Session, limit: int = 100,
+                         offset: int = 0) -> List[Category]:
+    return db.query(Category).offset(offset).limit(limit).all()
+
+
+async def archive_order_service(db: Session, order_id: int):
+    order = db.query(Order).filter(
+        Order.id == order_id,
+        Order.deleted_at.is_(None)
+    ).first()
+
+    if not order:
+        raise HTTPException(status_code=404, detail="Order not found")
+
+    current_status = OrderStatus(order.status)
+    if current_status not in [OrderStatus.COMPLETED, OrderStatus.CANCELLED]:
+        raise HTTPException(
+            status_code=400,
+            detail=f"Only completed or cancelled orders can be archived. "
+                   f"Current status: {current_status}"
+        )
+
+    order.status = OrderStatus.ARCHIVED.value
+    db.commit()
+    db.refresh(order)
+
+    return {
+        "message": "Order archived successfully",
+        "data": OrderOut.model_validate(order)
+    }
+
+
 async def restore_order_service(db: Session, order_id: int):
     order = db.query(Order).filter(
         Order.id == order_id,
@@ -287,69 +345,15 @@
         )
 
     order.status = OrderStatus.COMPLETED.value
->>>>>>> 80149837
-    db.commit()
-    db.refresh(order)
-
-    return {
-<<<<<<< HEAD
-        "message": "Category updated successfully",
-=======
+    db.commit()
+    db.refresh(order)
+
+    return {
         "message": "Order restored successfully",
->>>>>>> 80149837
-        "data": OrderOut.model_validate(order)
-    }
-
-
-<<<<<<< HEAD
-async def create_tag(db: Session, tag_data: TagCreate):
-    existing_tag = db.query(Tag).filter(Tag.name == tag_data.name).first()
-    if existing_tag:
-        raise HTTPException(
-            status_code=400,
-            detail=f"Tag with name '{tag_data.name}' already exists"
-        )
-
-    tag = Tag(
-        name=tag_data.name,
-        description=tag_data.description
-    )
-    db.add(tag)
-    db.commit()
-    db.refresh(tag)
-
-    return TagOut.model_validate(tag)
-
-
-async def get_tags(db: Session, limit: int = 100,
-                   offset: int = 0) -> List[Tag]:
-    return db.query(Tag).offset(offset).limit(limit).all()
-
-
-async def create_category(db: Session, category_data: CategoryCreate):
-    existing_category = db.query(Category).filter(
-        Category.name == category_data.name).first()
-    if existing_category:
-        raise HTTPException(
-            status_code=400,
-            detail=f"Category with name '{category_data.name}' already exists"
-        )
-
-    category = Category(
-        name=category_data.name,
-        description=category_data.description
-    )
-    db.add(category)
-    db.commit()
-    db.refresh(category)
-
-    return CategoryOut.model_validate(category)
-
-
-async def get_categories(db: Session, limit: int = 100,
-                         offset: int = 0) -> List[Category]:
-    return db.query(Category).offset(offset).limit(limit).all()
-=======
+        "data": OrderOut.model_validate(order)
+    }
+
+
 async def get_archived_orders_service(
     db: Session,
     staff_id: Optional[int] = None,
@@ -370,5 +374,4 @@
     query = query.offset(offset).limit(limit)
     query = query.options(joinedload(Order.order_items))
 
-    return query.all()
->>>>>>> 80149837
+    return query.all()