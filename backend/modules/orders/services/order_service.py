from sqlalchemy.orm import Session, joinedload
from fastapi import HTTPException, UploadFile
from typing import List, Optional
from datetime import datetime
from ..models.order_models import (
    Order, OrderItem, Tag, Category, OrderAttachment
)
from ..schemas.order_schemas import (
    OrderUpdate, OrderOut, OrderItemUpdate, RuleValidationResult,
<<<<<<< HEAD
    SpecialInstructionBase
=======
    DelayFulfillmentRequest, TagCreate, TagOut, CategoryCreate, CategoryOut,
    CustomerNotesUpdate, OrderAttachmentOut
>>>>>>> eab1d040
)
from ..enums.order_enums import (OrderStatus, MultiItemRuleType,
                                 FraudCheckStatus)
from .inventory_service import deduct_inventory
<<<<<<< HEAD
import re


def serialize_instructions_to_notes(
        instructions: List[SpecialInstructionBase]) -> str:
    """Convert structured instructions to formatted notes text"""
    if not instructions:
        return ""

    instruction_texts = []
    for instruction in instructions:
        priority_prefix = (f"[P{instruction.priority}] "
                           if instruction.priority else "")
        station_prefix = (f"[{instruction.target_station}] "
                          if instruction.target_station else "")
        instruction_text = (
            f"{priority_prefix}{station_prefix}"
            f"{instruction.instruction_type.value.upper()}: "
            f"{instruction.description}"
        )
        instruction_texts.append(instruction_text)

    return " | ".join(instruction_texts)


def parse_notes_to_instructions(notes: str) -> List[dict]:
    """Parse formatted notes back to structured instructions"""
    if not notes:
        return []

    instructions = []
    parts = [part.strip() for part in notes.split(" | ")]

    for part in parts:
        if not re.search(r'[A-Z]+:', part):
            continue

        priority = None
        target_station = None

        priority_match = re.search(r'\[P(\d+)\]', part)
        if priority_match:
            priority = int(priority_match.group(1))
            part = re.sub(r'\[P\d+\]\s*', '', part)

        station_match = re.search(r'\[([A-Z_]+)\]', part)
        if station_match:
            target_station = station_match.group(1)
            part = re.sub(r'\[[A-Z_]+\]\s*', '', part)

        type_match = re.search(r'([A-Z_]+):\s*(.+)', part)
        if type_match:
            instruction_type = type_match.group(1).lower()
            description = type_match.group(2).strip()

            instructions.append({
                "instruction_type": instruction_type,
                "description": description,
                "priority": priority,
                "target_station": target_station
            })

    return instructions

=======
from .fraud_service import perform_fraud_check
from backend.core.file_service import file_service
>>>>>>> eab1d040

VALID_TRANSITIONS = {
    OrderStatus.PENDING: [
        OrderStatus.IN_PROGRESS, OrderStatus.CANCELLED, OrderStatus.DELAYED
    ],
    OrderStatus.IN_PROGRESS: [
        OrderStatus.IN_KITCHEN, OrderStatus.CANCELLED, OrderStatus.DELAYED
    ],
    OrderStatus.IN_KITCHEN: [OrderStatus.READY, OrderStatus.CANCELLED],
    OrderStatus.READY: [OrderStatus.SERVED],
    OrderStatus.SERVED: [OrderStatus.COMPLETED],
    OrderStatus.COMPLETED: [OrderStatus.ARCHIVED],
    OrderStatus.CANCELLED: [OrderStatus.ARCHIVED],
    OrderStatus.DELAYED: [OrderStatus.SCHEDULED, OrderStatus.CANCELLED],
    OrderStatus.SCHEDULED: [
        OrderStatus.AWAITING_FULFILLMENT, OrderStatus.CANCELLED
    ],
    OrderStatus.AWAITING_FULFILLMENT: [
        OrderStatus.PENDING, OrderStatus.CANCELLED
    ],
    OrderStatus.ARCHIVED: [OrderStatus.COMPLETED]
}


async def get_order_by_id(db: Session, order_id: int):
    order = db.query(Order).options(joinedload(Order.order_items)).filter(
        Order.id == order_id, Order.deleted_at.is_(None)
    ).first()

    if not order:
        raise HTTPException(
            status_code=404,
            detail=f"Order with id {order_id} not found"
        )

    return order


async def update_order_service(
    order_id: int, order_update: OrderUpdate, db: Session
):
    order = db.query(Order).filter(Order.id == order_id).first()
    if not order:
        raise HTTPException(status_code=404, detail="Order not found")

    if order_update.status and order_update.status != order.status:
        current_status = OrderStatus(order.status)
        valid_transitions = VALID_TRANSITIONS.get(current_status, [])
        if order_update.status not in valid_transitions:
            raise HTTPException(
                status_code=400,
                detail=f"Invalid status transition from {current_status} to "
                       f"{order_update.status}"
            )
        if (order_update.status == OrderStatus.IN_PROGRESS and
                current_status == OrderStatus.PENDING):
            try:
                result = await deduct_inventory(db, order.order_items)
                if result.get("low_stock_alerts"):
                    pass
            except HTTPException as e:
                raise e
        order.status = order_update.status.value

    if order_update.order_items is not None:
        existing_items = {item.menu_item_id: item
                          for item in order.order_items}

        db.query(OrderItem).filter(OrderItem.order_id == order_id).delete()

        for item_data in order_update.order_items:
            existing_item = existing_items.get(item_data.menu_item_id)
            existing_notes = existing_item.notes if existing_item else ""
            processed_notes = item_data.notes or existing_notes or ""

            special_instructions_json = None
            if item_data.special_instructions:
                special_instructions_json = [
                    instr.dict() for instr in item_data.special_instructions
                ]
                structured_notes = serialize_instructions_to_notes(
                    item_data.special_instructions)
                processed_notes = (f"{processed_notes} | {structured_notes}"
                                   if processed_notes else structured_notes)

            new_item = OrderItem(
                order_id=order_id,
                menu_item_id=item_data.menu_item_id,
                quantity=item_data.quantity,
                price=item_data.price,
                notes=processed_notes,
                special_instructions=special_instructions_json
            )
            db.add(new_item)

    db.commit()
    db.refresh(order)

    return {
        "message": "Order updated successfully",
        "data": OrderOut.model_validate(order)
    }


async def get_orders_service(
    db: Session,
    status: Optional[str] = None,
    statuses: Optional[List[str]] = None,
    staff_id: Optional[int] = None,
    table_no: Optional[int] = None,
    tag_ids: Optional[List[int]] = None,
    category_id: Optional[int] = None,
    limit: int = 100,
    offset: int = 0,
    include_items: bool = False,
    include_archived: bool = False
) -> List[Order]:
    query = db.query(Order)

    if status:
        query = query.filter(Order.status == status)
    elif statuses:
        query = query.filter(Order.status.in_(statuses))
    if staff_id:
        query = query.filter(Order.staff_id == staff_id)
    if table_no:
        query = query.filter(Order.table_no == table_no)
    if tag_ids:
        query = query.join(Order.tags).filter(Tag.id.in_(tag_ids))
    if category_id:
        query = query.filter(Order.category_id == category_id)

    query = query.filter(Order.deleted_at.is_(None))

    if not include_archived:
        query = query.filter(Order.status != OrderStatus.ARCHIVED.value)

    query = query.offset(offset).limit(limit)

    if include_items:
        query = query.options(joinedload(Order.order_items))

    query = query.options(joinedload(Order.tags), joinedload(Order.category))

    return query.all()


async def validate_multi_item_rules(
    items: List[OrderItemUpdate],
    rule_types: Optional[List[MultiItemRuleType]] = None,
    db: Session = None
) -> RuleValidationResult:
    """
    Validate multi-item order rules including combo deals, bulk discounts,
    and compatibility.
    """
    if not rule_types:
        rule_types = [
            MultiItemRuleType.COMBO,
            MultiItemRuleType.BULK_DISCOUNT,
            MultiItemRuleType.COMPATIBILITY
        ]

    modified_items = []

    for rule_type in rule_types:
        if rule_type == MultiItemRuleType.COMBO:
            pizza_items = [
                item for item in items
                if item.menu_item_id in [101, 102, 103]
            ]
            drink_items = [
                item for item in items
                if item.menu_item_id in [201, 202]
            ]

            if pizza_items and drink_items:
                pass

        elif rule_type == MultiItemRuleType.BULK_DISCOUNT:
            total_quantity = sum(item.quantity for item in items)
            if total_quantity >= 5:
                pass

        elif rule_type == MultiItemRuleType.COMPATIBILITY:
            incompatible_pairs = [(101, 301), (102, 302)]
            item_ids = [item.menu_item_id for item in items]

            for pair in incompatible_pairs:
                if pair[0] in item_ids and pair[1] in item_ids:
                    return RuleValidationResult(
                        is_valid=False,
                        message=f"Items {pair[0]} and {pair[1]} are not "
                                f"compatible"
                    )

    return RuleValidationResult(
        is_valid=True,
        message="All rules passed",
        modified_items=modified_items if modified_items else None
    )


async def create_order_with_fraud_check(
    db: Session,
    order_data: dict,
    perform_fraud_validation: bool = True
):
    order = Order(**order_data)
    db.add(order)
    db.flush()

    if perform_fraud_validation:
        fraud_result = await perform_fraud_check(
            db, order.id, force_recheck=True)

        if fraud_result.status == FraudCheckStatus.FAILED:
            db.rollback()
            raise HTTPException(
                status_code=400,
                detail=f"Order blocked due to fraud detection. "
                       f"Risk level: {fraud_result.risk_level.value}"
            )
        elif fraud_result.status == FraudCheckStatus.MANUAL_REVIEW:
            order.status = "pending_review"

    db.commit()
    return order


async def schedule_delayed_fulfillment(
    order_id: int, delay_data: DelayFulfillmentRequest, db: Session
):
    """
    Schedule an order for delayed fulfillment at a specified time.
    """
    order = db.query(Order).filter(Order.id == order_id).first()
    if not order:
        raise HTTPException(status_code=404, detail="Order not found")

    current_status = OrderStatus(order.status)
    if OrderStatus.DELAYED not in VALID_TRANSITIONS.get(current_status, []):
        raise HTTPException(
            status_code=400,
            detail=f"Cannot delay order with status {current_status}"
        )

    if delay_data.scheduled_fulfillment_time <= datetime.utcnow():
        raise HTTPException(
            status_code=400,
            detail="Scheduled fulfillment time must be in the future"
        )

    order.status = OrderStatus.DELAYED.value
    order.scheduled_fulfillment_time = delay_data.scheduled_fulfillment_time
    order.delay_reason = delay_data.delay_reason
    order.delay_requested_at = datetime.utcnow()

    db.commit()
    db.refresh(order)

    return {
        "message": "Order scheduled for delayed fulfillment",
        "data": OrderOut.model_validate(order)
    }


async def get_scheduled_orders(
    db: Session,
    from_time: Optional[datetime] = None,
    to_time: Optional[datetime] = None
):
    """
    Retrieve orders scheduled for fulfillment within a time range.
    """
    query = db.query(Order).filter(
        Order.status.in_([
            OrderStatus.DELAYED.value,
            OrderStatus.SCHEDULED.value,
            OrderStatus.AWAITING_FULFILLMENT.value
        ]),
        Order.deleted_at.is_(None)
    )

    if from_time:
        query = query.filter(Order.scheduled_fulfillment_time >= from_time)
    if to_time:
        query = query.filter(Order.scheduled_fulfillment_time <= to_time)

    query = query.order_by(Order.scheduled_fulfillment_time)

    return query.all()


async def process_due_delayed_orders(db: Session):
    """
    Process orders that are due for fulfillment based on their scheduled time.
    """
    current_time = datetime.utcnow()

    due_orders = db.query(Order).filter(
        Order.status == OrderStatus.SCHEDULED.value,
        Order.scheduled_fulfillment_time <= current_time,
        Order.deleted_at.is_(None)
    ).all()

    processed_orders = []

    for order in due_orders:
        order.status = OrderStatus.AWAITING_FULFILLMENT.value
        processed_orders.append(order)

    if processed_orders:
        db.commit()
        for order in processed_orders:
            db.refresh(order)

    return {
        "message": f"Processed {len(processed_orders)} due orders",
        "processed_orders": [
            OrderOut.model_validate(order) for order in processed_orders
        ]
    }


async def add_tags_to_order(db: Session, order_id: int, tag_ids: List[int]):
    order = await get_order_by_id(db, order_id)

    tags = db.query(Tag).filter(Tag.id.in_(tag_ids)).all()
    if len(tags) != len(tag_ids):
        found_ids = [tag.id for tag in tags]
        missing_ids = [tag_id for tag_id in tag_ids if tag_id not in found_ids]
        raise HTTPException(
            status_code=404,
            detail=f"Tags with ids {missing_ids} not found"
        )

    for tag in tags:
        if tag not in order.tags:
            order.tags.append(tag)

    db.commit()
    db.refresh(order)

    return {
        "message": "Tags added successfully",
        "data": OrderOut.model_validate(order)
    }


async def remove_tag_from_order(db: Session, order_id: int, tag_id: int):
    order = await get_order_by_id(db, order_id)

    tag = db.query(Tag).filter(Tag.id == tag_id).first()
    if not tag:
        raise HTTPException(
            status_code=404,
            detail=f"Tag with id {tag_id} not found"
        )

    if tag in order.tags:
        order.tags.remove(tag)
        db.commit()
        db.refresh(order)

    return {
        "message": "Tag removed successfully",
        "data": OrderOut.model_validate(order)
    }


async def set_order_category(db: Session, order_id: int,
                             category_id: Optional[int]):
    order = await get_order_by_id(db, order_id)

    if category_id is not None:
        category = db.query(Category).filter(
            Category.id == category_id).first()
        if not category:
            raise HTTPException(
                status_code=404,
                detail=f"Category with id {category_id} not found"
            )
        order.category_id = category_id
    else:
        order.category_id = None

    db.commit()
    db.refresh(order)

    return {
        "message": "Category updated successfully",
        "data": OrderOut.model_validate(order)
    }


async def create_tag(db: Session, tag_data: TagCreate):
    existing_tag = db.query(Tag).filter(Tag.name == tag_data.name).first()
    if existing_tag:
        raise HTTPException(
            status_code=400,
            detail=f"Tag with name '{tag_data.name}' already exists"
        )

    tag = Tag(
        name=tag_data.name,
        description=tag_data.description
    )
    db.add(tag)
    db.commit()
    db.refresh(tag)

    return TagOut.model_validate(tag)


async def get_tags(db: Session, limit: int = 100,
                   offset: int = 0) -> List[Tag]:
    return db.query(Tag).offset(offset).limit(limit).all()


async def create_category(db: Session, category_data: CategoryCreate):
    existing_category = db.query(Category).filter(
        Category.name == category_data.name).first()
    if existing_category:
        raise HTTPException(
            status_code=400,
            detail=f"Category with name '{category_data.name}' already exists"
        )

    category = Category(
        name=category_data.name,
        description=category_data.description
    )
    db.add(category)
    db.commit()
    db.refresh(category)

    return CategoryOut.model_validate(category)


async def get_categories(db: Session, limit: int = 100,
                         offset: int = 0) -> List[Category]:
    return db.query(Category).offset(offset).limit(limit).all()


async def archive_order_service(db: Session, order_id: int):
    order = db.query(Order).filter(
        Order.id == order_id,
        Order.deleted_at.is_(None)
    ).first()

    if not order:
        raise HTTPException(status_code=404, detail="Order not found")

    current_status = OrderStatus(order.status)
    if current_status not in [OrderStatus.COMPLETED, OrderStatus.CANCELLED]:
        raise HTTPException(
            status_code=400,
            detail=f"Only completed or cancelled orders can be archived. "
                   f"Current status: {current_status}"
        )

    order.status = OrderStatus.ARCHIVED.value
    db.commit()
    db.refresh(order)

    return {
        "message": "Order archived successfully",
        "data": OrderOut.model_validate(order)
    }


async def restore_order_service(db: Session, order_id: int):
    order = db.query(Order).filter(
        Order.id == order_id,
        Order.deleted_at.is_(None)
    ).first()

    if not order:
        raise HTTPException(status_code=404, detail="Order not found")

    if OrderStatus(order.status) != OrderStatus.ARCHIVED:
        raise HTTPException(
            status_code=400,
            detail="Only archived orders can be restored"
        )

    order.status = OrderStatus.COMPLETED.value
    db.commit()
    db.refresh(order)

    return {
        "message": "Order restored successfully",
        "data": OrderOut.model_validate(order)
    }


async def get_archived_orders_service(
    db: Session,
    staff_id: Optional[int] = None,
    table_no: Optional[int] = None,
    limit: int = 100,
    offset: int = 0
) -> List[Order]:
    query = db.query(Order).filter(
        Order.status == OrderStatus.ARCHIVED.value,
        Order.deleted_at.is_(None)
    )

    if staff_id:
        query = query.filter(Order.staff_id == staff_id)
    if table_no:
        query = query.filter(Order.table_no == table_no)

    query = query.offset(offset).limit(limit)
    query = query.options(joinedload(Order.order_items))

    return query.all()


async def update_customer_notes(
    order_id: int, notes_update: CustomerNotesUpdate, db: Session
):
    order = db.query(Order).options(
        joinedload(Order.attachments),
        joinedload(Order.tags),
        joinedload(Order.category)
    ).filter(Order.id == order_id).first()
    if not order:
        raise HTTPException(status_code=404, detail="Order not found")
    order.customer_notes = notes_update.customer_notes
    db.commit()
    db.refresh(order)

    return {
        "message": "Customer notes updated successfully",
        "data": OrderOut.model_validate(order)
    }


async def add_attachment(
    order_id: int,
    file: UploadFile,
    db: Session,
    description: Optional[str] = None,
    is_public: bool = False
):
    order = db.query(Order).filter(Order.id == order_id).first()
    if not order:
        raise HTTPException(status_code=404, detail="Order not found")
    try:
        file_data = await file_service.upload_file(file, folder="orders")

        attachment = OrderAttachment(
            order_id=order_id,
            file_name=file_data["file_name"],
            file_url=file_data["file_url"],
            file_type=file_data["file_type"],
            file_size=file_data["file_size"],
            description=description,
            is_public=is_public
        )
        db.add(attachment)
        db.commit()
        db.refresh(attachment)

        return {
            "message": "Attachment uploaded successfully",
            "data": OrderAttachmentOut.model_validate(attachment)
        }

    except HTTPException:
        raise
    except Exception as e:
        db.rollback()
        raise HTTPException(
            status_code=500,
            detail=f"Failed to add attachment: {str(e)}"
        )


async def get_attachments(order_id: int,
                          db: Session) -> List[OrderAttachmentOut]:
    order = db.query(Order).options(joinedload(Order.attachments)).filter(
        Order.id == order_id
    ).first()
    if not order:
        raise HTTPException(status_code=404, detail="Order not found")

    attachments = db.query(OrderAttachment).filter(
        OrderAttachment.order_id == order_id,
        OrderAttachment.deleted_at.is_(None)
    ).all()

    return [OrderAttachmentOut.model_validate(attachment)
            for attachment in attachments]


async def delete_attachment(attachment_id: int, db: Session):
    attachment = db.query(OrderAttachment).filter(
        OrderAttachment.id == attachment_id,
        OrderAttachment.deleted_at.is_(None)
    ).first()

    if not attachment:
        raise HTTPException(status_code=404, detail="Attachment not found")

    try:
        file_service.delete_file(attachment.file_url)

        attachment.deleted_at = datetime.utcnow()
        db.commit()

        return {
            "message": "Attachment deleted successfully",
            "data": {"id": attachment_id}
        }

    except Exception as e:
        db.rollback()
        raise HTTPException(
            status_code=500,
            detail=f"Failed to delete attachment: {str(e)}"
        )<|MERGE_RESOLUTION|>--- conflicted
+++ resolved
@@ -7,17 +7,14 @@
 )
 from ..schemas.order_schemas import (
     OrderUpdate, OrderOut, OrderItemUpdate, RuleValidationResult,
-<<<<<<< HEAD
-    SpecialInstructionBase
-=======
     DelayFulfillmentRequest, TagCreate, TagOut, CategoryCreate, CategoryOut,
-    CustomerNotesUpdate, OrderAttachmentOut
->>>>>>> eab1d040
+    CustomerNotesUpdate, OrderAttachmentOut, SpecialInstructionBase
 )
 from ..enums.order_enums import (OrderStatus, MultiItemRuleType,
                                  FraudCheckStatus)
 from .inventory_service import deduct_inventory
-<<<<<<< HEAD
+from .fraud_service import perform_fraud_check
+from backend.core.file_service import file_service
 import re
 
 
@@ -81,11 +78,6 @@
             })
 
     return instructions
-
-=======
-from .fraud_service import perform_fraud_check
-from backend.core.file_service import file_service
->>>>>>> eab1d040
 
 VALID_TRANSITIONS = {
     OrderStatus.PENDING: [
