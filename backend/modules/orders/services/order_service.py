<<<<<<< HEAD
from sqlalchemy.orm import Session, joinedload
from sqlalchemy import case
from fastapi import HTTPException
from typing import List, Optional
from datetime import datetime
import logging
from ..models.order_models import Order, OrderItem, Tag, Category
from ..schemas.order_schemas import (
    OrderUpdate, OrderOut, OrderItemUpdate, RuleValidationResult,
    DelayFulfillmentRequest, TagCreate, TagOut, CategoryCreate, CategoryOut,
    OrderPriorityUpdate
)
from ..enums.order_enums import OrderStatus, MultiItemRuleType, OrderPriority
=======
import logging
import re
from datetime import datetime
from typing import List, Optional
from sqlalchemy.orm import Session, joinedload

from fastapi import HTTPException, UploadFile
from backend.core.file_service import file_service
from ..enums.order_enums import (OrderStatus, MultiItemRuleType,
                                 FraudCheckStatus)
from ..models.order_models import (
    Order, OrderItem, Tag, Category, OrderAttachment
)
from ..schemas.order_schemas import (
    OrderUpdate, OrderOut, OrderItemUpdate, RuleValidationResult,
    DelayFulfillmentRequest, TagCreate, TagOut, CategoryCreate, CategoryOut,
    KitchenPrintRequest, KitchenPrintResponse, KitchenTicketFormat,
    CustomerNotesUpdate, OrderAttachmentOut, SpecialInstructionBase
)
from ...pos.services.pos_bridge_service import POSBridgeService
from .fraud_service import perform_fraud_check
>>>>>>> 401032d1
from .inventory_service import deduct_inventory
from backend.core.models.audit_models import AuditLog

logger = logging.getLogger(__name__)


def serialize_instructions_to_notes(
        instructions: List[SpecialInstructionBase]) -> str:
    """Convert structured instructions to formatted notes text"""
    if not instructions:
        return ""

    instruction_texts = []
    for instruction in instructions:
        priority_prefix = (f"[P{instruction.priority}] "
                           if instruction.priority else "")
        station_prefix = (f"[{instruction.target_station}] "
                          if instruction.target_station else "")
        instruction_text = (
            f"{priority_prefix}{station_prefix}"
            f"{instruction.instruction_type.value.upper()}: "
            f"{instruction.description}"
        )
        instruction_texts.append(instruction_text)

    return " | ".join(instruction_texts)


def parse_notes_to_instructions(notes: str) -> List[dict]:
    """Parse formatted notes back to structured instructions"""
    if not notes:
        return []

    instructions = []
    parts = [part.strip() for part in notes.split(" | ")]

    for part in parts:
        if not re.search(r'[A-Z]+:', part):
            continue

        priority = None
        target_station = None

        priority_match = re.search(r'\[P(\d+)\]', part)
        if priority_match:
            priority = int(priority_match.group(1))
            part = re.sub(r'\[P\d+\]\s*', '', part)

        station_match = re.search(r'\[([A-Z_]+)\]', part)
        if station_match:
            target_station = station_match.group(1)
            part = re.sub(r'\[[A-Z_]+\]\s*', '', part)

        type_match = re.search(r'([A-Z_]+):\s*(.+)', part)
        if type_match:
            instruction_type = type_match.group(1).lower()
            description = type_match.group(2).strip()

            instructions.append({
                "instruction_type": instruction_type,
                "description": description,
                "priority": priority,
                "target_station": target_station
            })

    return instructions


logger = logging.getLogger(__name__)

VALID_TRANSITIONS = {
    OrderStatus.PENDING: [
        OrderStatus.IN_PROGRESS, OrderStatus.CANCELLED, OrderStatus.DELAYED
    ],
    OrderStatus.IN_PROGRESS: [
        OrderStatus.IN_KITCHEN, OrderStatus.CANCELLED, OrderStatus.DELAYED
    ],
    OrderStatus.IN_KITCHEN: [OrderStatus.READY, OrderStatus.CANCELLED],
    OrderStatus.READY: [OrderStatus.SERVED],
    OrderStatus.SERVED: [OrderStatus.COMPLETED],
    OrderStatus.COMPLETED: [OrderStatus.ARCHIVED],
    OrderStatus.CANCELLED: [OrderStatus.ARCHIVED],
    OrderStatus.DELAYED: [OrderStatus.SCHEDULED, OrderStatus.CANCELLED],
    OrderStatus.SCHEDULED: [
        OrderStatus.AWAITING_FULFILLMENT, OrderStatus.CANCELLED
    ],
    OrderStatus.AWAITING_FULFILLMENT: [
        OrderStatus.PENDING, OrderStatus.CANCELLED
    ],
    OrderStatus.ARCHIVED: [OrderStatus.COMPLETED]
}


async def log_order_audit_event(
    db: Session,
    order_id: int,
    previous_status: Optional[OrderStatus],
    new_status: OrderStatus,
    user_id: int,
    metadata: Optional[dict] = None,
    action: str = "status_change"
):
    """Log an order audit event with enhanced error handling."""
    try:
        audit_event = AuditLog(
            action=action,
            module="orders",
            user_id=user_id,
            entity_id=order_id,
            previous_value=previous_status.value if previous_status else None,
            new_value=new_status.value,
            metadata=metadata or {},
            timestamp=datetime.utcnow()
        )
        db.add(audit_event)
        db.flush()  # Ensure the audit event is written
    except Exception as e:
        import logging
        logger = logging.getLogger(__name__)
        logger.warning(f"Failed to log audit event for order "
                       f"{order_id}: {str(e)}")
        if "database" in str(e).lower() or "connection" in str(e).lower():
            raise


async def get_order_by_id(db: Session, order_id: int):
    order = db.query(Order).options(joinedload(Order.order_items)).filter(
        Order.id == order_id, Order.deleted_at.is_(None)
    ).first()

    if not order:
        raise HTTPException(
            status_code=404,
            detail=f"Order with id {order_id} not found"
        )

    return order


async def update_order_service(
    order_id: int, order_update: OrderUpdate, db: Session, user_id: int
):
    order = db.query(Order).filter(Order.id == order_id).first()
    if not order:
        raise HTTPException(status_code=404, detail="Order not found")

    if order_update.status and order_update.status != order.status:
        current_status = OrderStatus(order.status)
        valid_transitions = VALID_TRANSITIONS.get(current_status, [])
        if order_update.status not in valid_transitions:
            raise HTTPException(
                status_code=400,
                detail=f"Invalid status transition from {current_status} to "
                       f"{order_update.status}"
            )

        await log_order_audit_event(
            db=db,
            order_id=order.id,
            previous_status=current_status,
            new_status=order_update.status,
            user_id=user_id,
            metadata={
                "notes": getattr(order_update, 'notes', None),
                "delay_reason": getattr(order_update, 'delay_reason', None),
                "source": "api_update",
                "previous_staff_id": order.staff_id,
                "timestamp": datetime.utcnow().isoformat()
            },
            action="status_change"
        )

        if (order_update.status == OrderStatus.IN_PROGRESS and
                current_status == OrderStatus.PENDING):
            try:
                result = await deduct_inventory(db, order.order_items)
                if result.get("low_stock_alerts"):
                    pass
            except HTTPException as e:
                raise e
        order.status = order_update.status.value

    if order_update.order_items is not None:
        existing_items = {item.menu_item_id: item
                          for item in order.order_items}

        db.query(OrderItem).filter(OrderItem.order_id == order_id).delete()

        for item_data in order_update.order_items:
            existing_item = existing_items.get(item_data.menu_item_id)
            existing_notes = existing_item.notes if existing_item else ""
            processed_notes = item_data.notes or existing_notes or ""

            special_instructions_json = None
            if item_data.special_instructions:
                special_instructions_json = [
                    instr.dict() for instr in item_data.special_instructions
                ]
                structured_notes = serialize_instructions_to_notes(
                    item_data.special_instructions)
                processed_notes = (f"{processed_notes} | {structured_notes}"
                                   if processed_notes else structured_notes)

            new_item = OrderItem(
                order_id=order_id,
                menu_item_id=item_data.menu_item_id,
                quantity=item_data.quantity,
                price=item_data.price,
                notes=processed_notes,
                special_instructions=special_instructions_json
            )
            db.add(new_item)

    db.commit()
    db.refresh(order)

    return {
        "message": "Order updated successfully",
        "data": OrderOut.model_validate(order)
    }


async def get_orders_service(
    db: Session,
    status: Optional[str] = None,
    statuses: Optional[List[str]] = None,
    staff_id: Optional[int] = None,
    table_no: Optional[int] = None,
    tag_ids: Optional[List[int]] = None,
    category_id: Optional[int] = None,
    priority: Optional[OrderPriority] = None,
    min_priority: Optional[OrderPriority] = None,
    limit: int = 100,
    offset: int = 0,
    include_items: bool = False,
    include_archived: bool = False
) -> List[Order]:
    query = db.query(Order)

    if status:
        query = query.filter(Order.status == status)
    elif statuses:
        query = query.filter(Order.status.in_(statuses))
    if staff_id:
        query = query.filter(Order.staff_id == staff_id)
    if table_no:
        query = query.filter(Order.table_no == table_no)
    if tag_ids:
        query = query.join(Order.tags).filter(Tag.id.in_(tag_ids))
    if category_id:
        query = query.filter(Order.category_id == category_id)

    query = query.filter(Order.deleted_at.is_(None))

    if not include_archived:
        query = query.filter(Order.status != OrderStatus.ARCHIVED.value)
    
    if priority:
        query = query.filter(Order.priority == priority)
    
    if min_priority:
        priority_values = {
            OrderPriority.LOW: [OrderPriority.LOW, OrderPriority.NORMAL, OrderPriority.HIGH, OrderPriority.URGENT],
            OrderPriority.NORMAL: [OrderPriority.NORMAL, OrderPriority.HIGH, OrderPriority.URGENT],
            OrderPriority.HIGH: [OrderPriority.HIGH, OrderPriority.URGENT],
            OrderPriority.URGENT: [OrderPriority.URGENT]
        }
        query = query.filter(Order.priority.in_(priority_values[min_priority]))

    query = query.order_by(
        case(
            (Order.priority == OrderPriority.URGENT.value, 1),
            (Order.priority == OrderPriority.HIGH.value, 2),
            (Order.priority == OrderPriority.NORMAL.value, 3),
            (Order.priority == OrderPriority.LOW.value, 4),
            else_=5
        ),
        Order.created_at
    )

    query = query.offset(offset).limit(limit)

    if include_items:
        query = query.options(joinedload(Order.order_items))

    query = query.options(joinedload(Order.tags), joinedload(Order.category))

    return query.all()


async def update_order_priority_service(
    order_id: int, 
    priority_data: OrderPriorityUpdate, 
    db: Session,
    user_id: Optional[int] = None
):
    order = db.query(Order).filter(
        Order.id == order_id,
        Order.deleted_at.is_(None)
    ).first()
    
    if not order:
        raise HTTPException(status_code=404, detail="Order not found")
    
    if order.status in [OrderStatus.COMPLETED.value, OrderStatus.CANCELLED.value]:
        raise HTTPException(
            status_code=400,
            detail=f"Cannot change priority for {order.status} orders"
        )
    
    old_priority = order.priority
    validate_priority_escalation(old_priority, priority_data.priority)
    
    order.priority = priority_data.priority
    order.priority_updated_at = datetime.utcnow()
    
    try:
        db.commit()
        db.refresh(order)
        
        logger.info(
            f"Order {order_id} priority changed from {old_priority.value} "
            f"to {priority_data.priority.value}. Reason: {priority_data.reason or 'Not specified'}"
        )
        
        from ..schemas.order_schemas import OrderPriorityResponse
        return OrderPriorityResponse(
            message=f"Order priority updated from {old_priority.value} to {priority_data.priority.value}",
            previous_priority=old_priority.value,
            new_priority=priority_data.priority.value,
            updated_at=order.priority_updated_at,
            reason=priority_data.reason,
            data=OrderOut.model_validate(order)
        )
        
    except Exception as e:
        db.rollback()
        raise HTTPException(
            status_code=500,
            detail=f"Failed to update order priority: {str(e)}"
        )


async def validate_multi_item_rules(
    items: List[OrderItemUpdate],
    rule_types: Optional[List[MultiItemRuleType]] = None,
    db: Session = None
) -> RuleValidationResult:
    """
    Validate multi-item order rules including combo deals, bulk discounts,
    and compatibility.
    """
    if not rule_types:
        rule_types = [
            MultiItemRuleType.COMBO,
            MultiItemRuleType.BULK_DISCOUNT,
            MultiItemRuleType.COMPATIBILITY
        ]

    modified_items = []

    for rule_type in rule_types:
        if rule_type == MultiItemRuleType.COMBO:
            pizza_items = [
                item for item in items
                if item.menu_item_id in [101, 102, 103]
            ]
            drink_items = [
                item for item in items
                if item.menu_item_id in [201, 202]
            ]

            if pizza_items and drink_items:
                pass

        elif rule_type == MultiItemRuleType.BULK_DISCOUNT:
            total_quantity = sum(item.quantity for item in items)
            if total_quantity >= 5:
                pass

        elif rule_type == MultiItemRuleType.COMPATIBILITY:
            incompatible_pairs = [(101, 301), (102, 302)]
            item_ids = [item.menu_item_id for item in items]

            for pair in incompatible_pairs:
                if pair[0] in item_ids and pair[1] in item_ids:
                    return RuleValidationResult(
                        is_valid=False,
                        message=f"Items {pair[0]} and {pair[1]} are not "
                                f"compatible"
                    )

    return RuleValidationResult(
        is_valid=True,
        message="All rules passed",
        modified_items=modified_items if modified_items else None
    )


async def create_order_with_fraud_check(
    db: Session,
    order_data: dict,
    perform_fraud_validation: bool = True
):
    order = Order(**order_data)
    db.add(order)
    db.flush()

    if perform_fraud_validation:
        fraud_result = await perform_fraud_check(
            db, order.id, force_recheck=True)

        if fraud_result.status == FraudCheckStatus.FAILED:
            db.rollback()
            raise HTTPException(
                status_code=400,
                detail=f"Order blocked due to fraud detection. "
                       f"Risk level: {fraud_result.risk_level.value}"
            )
        elif fraud_result.status == FraudCheckStatus.MANUAL_REVIEW:
            order.status = "pending_review"

    db.commit()
    return order


async def schedule_delayed_fulfillment(
    order_id: int, delay_data: DelayFulfillmentRequest, db: Session
):
    """
    Schedule an order for delayed fulfillment at a specified time.
    """
    order = db.query(Order).filter(Order.id == order_id).first()
    if not order:
        raise HTTPException(status_code=404, detail="Order not found")

    current_status = OrderStatus(order.status)
    if OrderStatus.DELAYED not in VALID_TRANSITIONS.get(current_status, []):
        raise HTTPException(
            status_code=400,
            detail=f"Cannot delay order with status {current_status}"
        )

    if delay_data.scheduled_fulfillment_time <= datetime.utcnow():
        raise HTTPException(
            status_code=400,
            detail="Scheduled fulfillment time must be in the future"
        )

    order.status = OrderStatus.DELAYED.value
    order.scheduled_fulfillment_time = delay_data.scheduled_fulfillment_time
    order.delay_reason = delay_data.delay_reason
    order.delay_requested_at = datetime.utcnow()

    db.commit()
    db.refresh(order)

    return {
        "message": "Order scheduled for delayed fulfillment",
        "data": OrderOut.model_validate(order)
    }


async def get_scheduled_orders(
    db: Session,
    from_time: Optional[datetime] = None,
    to_time: Optional[datetime] = None
):
    """
    Retrieve orders scheduled for fulfillment within a time range.
    """
    query = db.query(Order).filter(
        Order.status.in_([
            OrderStatus.DELAYED.value,
            OrderStatus.SCHEDULED.value,
            OrderStatus.AWAITING_FULFILLMENT.value
        ]),
        Order.deleted_at.is_(None)
    )

    if from_time:
        query = query.filter(Order.scheduled_fulfillment_time >= from_time)
    if to_time:
        query = query.filter(Order.scheduled_fulfillment_time <= to_time)

    query = query.order_by(Order.scheduled_fulfillment_time)

    return query.all()


async def process_due_delayed_orders(db: Session):
    """
    Process orders that are due for fulfillment based on their scheduled time.
    """
    current_time = datetime.utcnow()

    due_orders = db.query(Order).filter(
        Order.status == OrderStatus.SCHEDULED.value,
        Order.scheduled_fulfillment_time <= current_time,
        Order.deleted_at.is_(None)
    ).all()

    processed_orders = []

    for order in due_orders:
        order.status = OrderStatus.AWAITING_FULFILLMENT.value
        processed_orders.append(order)

    if processed_orders:
        db.commit()
        for order in processed_orders:
            db.refresh(order)

    return {
        "message": f"Processed {len(processed_orders)} due orders",
        "processed_orders": [
            OrderOut.model_validate(order) for order in processed_orders
        ]
    }


async def add_tags_to_order(db: Session, order_id: int, tag_ids: List[int]):
    order = await get_order_by_id(db, order_id)

    tags = db.query(Tag).filter(Tag.id.in_(tag_ids)).all()
    if len(tags) != len(tag_ids):
        found_ids = [tag.id for tag in tags]
        missing_ids = [tag_id for tag_id in tag_ids if tag_id not in found_ids]
        raise HTTPException(
            status_code=404,
            detail=f"Tags with ids {missing_ids} not found"
        )

    for tag in tags:
        if tag not in order.tags:
            order.tags.append(tag)

    db.commit()
    db.refresh(order)

    return {
        "message": "Tags added successfully",
        "data": OrderOut.model_validate(order)
    }


async def remove_tag_from_order(db: Session, order_id: int, tag_id: int):
    order = await get_order_by_id(db, order_id)

    tag = db.query(Tag).filter(Tag.id == tag_id).first()
    if not tag:
        raise HTTPException(
            status_code=404,
            detail=f"Tag with id {tag_id} not found"
        )

    if tag in order.tags:
        order.tags.remove(tag)
        db.commit()
        db.refresh(order)

    return {
        "message": "Tag removed successfully",
        "data": OrderOut.model_validate(order)
    }


async def set_order_category(db: Session, order_id: int,
                             category_id: Optional[int]):
    order = await get_order_by_id(db, order_id)

    if category_id is not None:
        category = db.query(Category).filter(
            Category.id == category_id).first()
        if not category:
            raise HTTPException(
                status_code=404,
                detail=f"Category with id {category_id} not found"
            )
        order.category_id = category_id
    else:
        order.category_id = None

    db.commit()
    db.refresh(order)

    return {
        "message": "Category updated successfully",
        "data": OrderOut.model_validate(order)
    }


async def create_tag(db: Session, tag_data: TagCreate):
    existing_tag = db.query(Tag).filter(Tag.name == tag_data.name).first()
    if existing_tag:
        raise HTTPException(
            status_code=400,
            detail=f"Tag with name '{tag_data.name}' already exists"
        )

    tag = Tag(
        name=tag_data.name,
        description=tag_data.description
    )
    db.add(tag)
    db.commit()
    db.refresh(tag)

    return TagOut.model_validate(tag)


async def get_tags(db: Session, limit: int = 100,
                   offset: int = 0) -> List[Tag]:
    return db.query(Tag).offset(offset).limit(limit).all()


async def create_category(db: Session, category_data: CategoryCreate):
    existing_category = db.query(Category).filter(
        Category.name == category_data.name).first()
    if existing_category:
        raise HTTPException(
            status_code=400,
            detail=f"Category with name '{category_data.name}' already exists"
        )

    category = Category(
        name=category_data.name,
        description=category_data.description
    )
    db.add(category)
    db.commit()
    db.refresh(category)

    return CategoryOut.model_validate(category)


async def get_categories(db: Session, limit: int = 100,
                         offset: int = 0) -> List[Category]:
    return db.query(Category).offset(offset).limit(limit).all()


async def archive_order_service(db: Session, order_id: int):
    order = db.query(Order).filter(
        Order.id == order_id,
        Order.deleted_at.is_(None)
    ).first()

    if not order:
        raise HTTPException(status_code=404, detail="Order not found")

    current_status = OrderStatus(order.status)
    if current_status not in [OrderStatus.COMPLETED, OrderStatus.CANCELLED]:
        raise HTTPException(
            status_code=400,
            detail=f"Only completed or cancelled orders can be archived. "
                   f"Current status: {current_status}"
        )

    order.status = OrderStatus.ARCHIVED.value
    db.commit()
    db.refresh(order)

    return {
        "message": "Order archived successfully",
        "data": OrderOut.model_validate(order)
    }


async def restore_order_service(db: Session, order_id: int):
    order = db.query(Order).filter(
        Order.id == order_id,
        Order.deleted_at.is_(None)
    ).first()

    if not order:
        raise HTTPException(status_code=404, detail="Order not found")

    if OrderStatus(order.status) != OrderStatus.ARCHIVED:
        raise HTTPException(
            status_code=400,
            detail="Only archived orders can be restored"
        )

    order.status = OrderStatus.COMPLETED.value
    db.commit()
    db.refresh(order)

    return {
        "message": "Order restored successfully",
        "data": OrderOut.model_validate(order)
    }


async def get_archived_orders_service(
    db: Session,
    staff_id: Optional[int] = None,
    table_no: Optional[int] = None,
    limit: int = 100,
    offset: int = 0
) -> List[Order]:
    query = db.query(Order).filter(
        Order.status == OrderStatus.ARCHIVED.value,
        Order.deleted_at.is_(None)
    )

    if staff_id:
        query = query.filter(Order.staff_id == staff_id)
    if table_no:
        query = query.filter(Order.table_no == table_no)

    query = query.offset(offset).limit(limit)
    query = query.options(joinedload(Order.order_items))

    return query.all()


<<<<<<< HEAD
def validate_priority_escalation(
    current_priority: OrderPriority,
    new_priority: OrderPriority,
    user_permissions: Optional[List[str]] = None
) -> bool:
    """
    Validate priority escalation based on business rules.
    
    Args:
        current_priority: Current order priority
        new_priority: Requested new priority
        user_permissions: List of user permissions (for future use)
    
    Returns:
        bool: True if escalation is allowed
    
    Raises:
        HTTPException: If escalation is not allowed
    """
    priority_levels = {
        OrderPriority.LOW: 1,
        OrderPriority.NORMAL: 2,
        OrderPriority.HIGH: 3,
        OrderPriority.URGENT: 4
    }
    
    current_level = priority_levels[current_priority]
    new_level = priority_levels[new_priority]
    
    if new_level <= current_level:
        return True
    
    level_jump = new_level - current_level
    if level_jump > 2:
        logger.warning(
            f"Large priority jump detected: {current_priority.value} to {new_priority.value}"
        )
    
    return True
=======
async def get_order_audit_events_service(
    db: Session,
    order_id: int,
    limit: int = 100,
    offset: int = 0
) -> List[AuditLog]:
    """Retrieve audit events for a specific order."""
    return db.query(AuditLog).filter(
        AuditLog.module == "orders",
        AuditLog.action == "status_change",
        AuditLog.entity_id == order_id
    ).order_by(AuditLog.timestamp.desc()).offset(offset).limit(limit).all()


async def count_order_audit_events_service(
    db: Session,
    order_id: int
) -> int:
    """Count total audit events for a specific order."""
    return db.query(AuditLog).filter(
        AuditLog.module == "orders",
        AuditLog.action == "status_change",
        AuditLog.entity_id == order_id
    ).count()


async def generate_kitchen_print_ticket_service(
    order_id: int,
    print_request: KitchenPrintRequest,
    db: Session
) -> KitchenPrintResponse:
    """Generate and send kitchen print ticket for an order."""

    try:
        order = await get_order_by_id(db, order_id)
        _validate_order_for_printing(order)

        ticket_data = _format_kitchen_ticket(order, print_request)
        ticket_content = _generate_ticket_content(ticket_data)

        print_result = await _send_to_pos_printer(
            order, print_request, ticket_content, ticket_data, db
        )

        if print_result["success"]:
            logger.info(f"Kitchen ticket printed for order {order_id}")

            return KitchenPrintResponse(
                success=True,
                message="Kitchen ticket printed successfully",
                ticket_id=(f"ticket_{order_id}_"
                           f"{int(datetime.utcnow().timestamp())}"),
                print_timestamp=datetime.utcnow()
            )
        else:
            return KitchenPrintResponse(
                success=False,
                message=(f"Print failed: "
                         f"{print_result.get('error', 'Unknown error')}"),
                error_code=print_result.get('error_code', 'PRINT_ERROR')
            )

    except HTTPException:
        raise
    except Exception as e:
        logger.error(f"Kitchen print error for order {order_id}: {str(e)}")
        return KitchenPrintResponse(
            success=False,
            message=f"Print system error: {str(e)}",
            error_code="SYSTEM_ERROR"
        )


def _validate_order_for_printing(order: Order) -> None:
    """Validate order can be printed to kitchen."""
    PRINTABLE_STATUSES = {OrderStatus.PENDING, OrderStatus.IN_KITCHEN}

    if not order:
        raise HTTPException(status_code=404, detail="Order not found")

    if OrderStatus(order.status) not in PRINTABLE_STATUSES:
        valid_statuses = [s.value for s in PRINTABLE_STATUSES]
        raise HTTPException(
            status_code=400,
            detail=(f"Cannot print ticket for order with status "
                    f"{order.status}. Valid statuses: {valid_statuses}")
        )

    if not order.order_items:
        raise HTTPException(
            status_code=400,
            detail="Cannot print ticket for order with no items"
        )


async def _send_to_pos_printer(
    order: Order,
    print_request: KitchenPrintRequest,
    ticket_content: str,
    ticket_data: KitchenTicketFormat,
    db: Session
) -> dict:
    """Send ticket to POS printer and return result."""
    pos_service = POSBridgeService(db)

    try:
        order_data = pos_service._transform_order_to_dict(order)
        order_data.update({
            "print_type": "kitchen_ticket",
            "station_id": print_request.station_id,
            "format_options": print_request.format_options,
            "ticket_content": ticket_content,
            "ticket_data": ticket_data.model_dump()
        })

        sync_result = await pos_service.sync_all_active_integrations(
            order.id, tenant_id=None, team_id=None
        )

        if (sync_result.get("results") and
                any(r["success"] for r in sync_result["results"])):
            return {"success": True}
        else:
            return {
                "success": False,
                "error": "No active POS integrations",
                "error_code": "NO_POS_INTEGRATION"
            }

    except Exception as e:
        return {
            "success": False,
            "error": str(e),
            "error_code": "POS_ERROR"
        }


def _format_kitchen_ticket(
    order: Order, print_request: KitchenPrintRequest
) -> KitchenTicketFormat:
    """Format order data for kitchen ticket display."""

    items_data = []
    for item in order.order_items:
        item_data = {
            "menu_item_id": item.menu_item_id,
            "quantity": item.quantity,
            "price": float(item.price),
            "notes": item.notes or "",
            "special_requests": getattr(item, 'special_requests', None)
        }

        if hasattr(item, 'cooking_instructions'):
            item_data["cooking_instructions"] = item.cooking_instructions

        items_data.append(item_data)

    return KitchenTicketFormat(
        order_id=order.id,
        table_no=order.table_no,
        items=items_data,
        station_name=_determine_station_name(print_request.station_id),
        timestamp=datetime.utcnow(),
        special_instructions=_extract_special_instructions(order),
        priority_level=_determine_priority(order)
    )


def _determine_station_name(station_id: Optional[int]) -> Optional[str]:
    """Map station ID to station name."""
    STATION_MAPPING = {
        1: "Grill Station",
        2: "Prep Station",
        3: "Salad Station",
        4: "Dessert Station"
    }
    return STATION_MAPPING.get(station_id) if station_id else None


def _extract_special_instructions(order: Order) -> Optional[str]:
    """Extract special instructions from order."""
    instructions = []

    if hasattr(order, 'customer_notes') and order.customer_notes:
        instructions.append(f"Customer: {order.customer_notes}")

    # Add item-specific special instructions
    for item in order.order_items:
        if hasattr(item, 'special_instructions') and item.special_instructions:
            for instruction in item.special_instructions:
                if isinstance(instruction, dict):
                    desc = instruction.get('description', '')
                    if desc:
                        item_desc = f"Item {item.menu_item_id}: {desc}"
                        instructions.append(item_desc)

    return "; ".join(instructions) if instructions else None


def _determine_priority(order: Order) -> Optional[int]:
    """Determine order priority level (1-5, 5 being highest)."""
    if order.status == OrderStatus.PENDING.value:
        return 3  # Normal priority
    elif order.status == OrderStatus.IN_KITCHEN.value:
        return 4  # Higher priority for orders already in kitchen

    return 3


def _generate_ticket_content(ticket_data: KitchenTicketFormat) -> str:
    """Generate formatted ticket content for thermal printers."""
    content = f"ORDER #{ticket_data.order_id}\n"
    content += f"TABLE: {ticket_data.table_no or 'TAKEOUT'}\n"

    if ticket_data.station_name:
        content += f"STATION: {ticket_data.station_name}\n"
    if ticket_data.priority_level:
        priority_text = "★" * ticket_data.priority_level
        priority_line = (f"PRIORITY: {priority_text} "
                         f"({ticket_data.priority_level}/5)\n")
        content += priority_line

    content += "=" * 32 + "\n"

    for item in ticket_data.items:
        content += f"{item['quantity']}x ITEM #{item['menu_item_id']}\n"

        if item.get('notes'):
            content += f"   * {item['notes']}\n"

        if item.get('special_requests'):
            content += f"   >> {item['special_requests']}\n"

        # Add cooking instructions
        if item.get('cooking_instructions'):
            content += f"   COOK: {item['cooking_instructions']}\n"

    content += "=" * 32 + "\n"
    content += f"Time: {ticket_data.timestamp.strftime('%H:%M')}\n"

    if ticket_data.special_instructions:
        content += "\nSPECIAL INSTRUCTIONS:\n"
        content += f"{ticket_data.special_instructions}\n"

    return content


async def update_customer_notes(
    order_id: int, notes_update: CustomerNotesUpdate, db: Session
):
    order = db.query(Order).options(
        joinedload(Order.attachments),
        joinedload(Order.tags),
        joinedload(Order.category)
    ).filter(Order.id == order_id).first()
    if not order:
        raise HTTPException(status_code=404, detail="Order not found")
    order.customer_notes = notes_update.customer_notes
    db.commit()
    db.refresh(order)

    return {
        "message": "Customer notes updated successfully",
        "data": OrderOut.model_validate(order)
    }


async def add_attachment(
    order_id: int,
    file: UploadFile,
    db: Session,
    description: Optional[str] = None,
    is_public: bool = False
):
    order = db.query(Order).filter(Order.id == order_id).first()
    if not order:
        raise HTTPException(status_code=404, detail="Order not found")
    try:
        file_data = await file_service.upload_file(file, folder="orders")

        attachment = OrderAttachment(
            order_id=order_id,
            file_name=file_data["file_name"],
            file_url=file_data["file_url"],
            file_type=file_data["file_type"],
            file_size=file_data["file_size"],
            description=description,
            is_public=is_public
        )
        db.add(attachment)
        db.commit()
        db.refresh(attachment)

        return {
            "message": "Attachment uploaded successfully",
            "data": OrderAttachmentOut.model_validate(attachment)
        }

    except HTTPException:
        raise
    except Exception as e:
        db.rollback()
        raise HTTPException(
            status_code=500,
            detail=f"Failed to add attachment: {str(e)}"
        )


async def get_attachments(order_id: int,
                          db: Session) -> List[OrderAttachmentOut]:
    order = db.query(Order).options(joinedload(Order.attachments)).filter(
        Order.id == order_id
    ).first()
    if not order:
        raise HTTPException(status_code=404, detail="Order not found")

    attachments = db.query(OrderAttachment).filter(
        OrderAttachment.order_id == order_id,
        OrderAttachment.deleted_at.is_(None)
    ).all()

    return [OrderAttachmentOut.model_validate(attachment)
            for attachment in attachments]


async def delete_attachment(attachment_id: int, db: Session):
    attachment = db.query(OrderAttachment).filter(
        OrderAttachment.id == attachment_id,
        OrderAttachment.deleted_at.is_(None)
    ).first()

    if not attachment:
        raise HTTPException(status_code=404, detail="Attachment not found")

    try:
        file_service.delete_file(attachment.file_url)

        attachment.deleted_at = datetime.utcnow()
        db.commit()

        return {
            "message": "Attachment deleted successfully",
            "data": {"id": attachment_id}
        }

    except Exception as e:
        db.rollback()
        raise HTTPException(
            status_code=500,
            detail=f"Failed to delete attachment: {str(e)}"
        )
>>>>>>> 401032d1
<|MERGE_RESOLUTION|>--- conflicted
+++ resolved
@@ -1,27 +1,12 @@
-<<<<<<< HEAD
-from sqlalchemy.orm import Session, joinedload
-from sqlalchemy import case
-from fastapi import HTTPException
-from typing import List, Optional
-from datetime import datetime
-import logging
-from ..models.order_models import Order, OrderItem, Tag, Category
-from ..schemas.order_schemas import (
-    OrderUpdate, OrderOut, OrderItemUpdate, RuleValidationResult,
-    DelayFulfillmentRequest, TagCreate, TagOut, CategoryCreate, CategoryOut,
-    OrderPriorityUpdate
-)
-from ..enums.order_enums import OrderStatus, MultiItemRuleType, OrderPriority
-=======
 import logging
 import re
 from datetime import datetime
 from typing import List, Optional
 from sqlalchemy.orm import Session, joinedload
-
+from sqlalchemy import case
 from fastapi import HTTPException, UploadFile
 from backend.core.file_service import file_service
-from ..enums.order_enums import (OrderStatus, MultiItemRuleType,
+from ..enums.order_enums import (OrderStatus, MultiItemRuleType, OrderPriority,
                                  FraudCheckStatus)
 from ..models.order_models import (
     Order, OrderItem, Tag, Category, OrderAttachment
@@ -29,12 +14,12 @@
 from ..schemas.order_schemas import (
     OrderUpdate, OrderOut, OrderItemUpdate, RuleValidationResult,
     DelayFulfillmentRequest, TagCreate, TagOut, CategoryCreate, CategoryOut,
-    KitchenPrintRequest, KitchenPrintResponse, KitchenTicketFormat,
-    CustomerNotesUpdate, OrderAttachmentOut, SpecialInstructionBase
+    OrderPriorityUpdate, KitchenPrintRequest, KitchenPrintResponse, 
+    KitchenTicketFormat, CustomerNotesUpdate, OrderAttachmentOut, 
+    SpecialInstructionBase
 )
 from ...pos.services.pos_bridge_service import POSBridgeService
 from .fraud_service import perform_fraud_check
->>>>>>> 401032d1
 from .inventory_service import deduct_inventory
 from backend.core.models.audit_models import AuditLog
 
@@ -751,7 +736,6 @@
     return query.all()
 
 
-<<<<<<< HEAD
 def validate_priority_escalation(
     current_priority: OrderPriority,
     new_priority: OrderPriority,
@@ -791,7 +775,8 @@
         )
     
     return True
-=======
+
+
 async def get_order_audit_events_service(
     db: Session,
     order_id: int,
@@ -1142,5 +1127,4 @@
         raise HTTPException(
             status_code=500,
             detail=f"Failed to delete attachment: {str(e)}"
-        )
->>>>>>> 401032d1
+        )