from fastapi import APIRouter, Depends, Query
from sqlalchemy.orm import Session
from typing import List, Optional
from datetime import datetime
from backend.core.database import get_db
from ..controllers.order_controller import (
    update_order, get_order_by_id, list_orders, list_kitchen_orders,
    validate_order_rules, delay_order_fulfillment, get_delayed_orders,
    add_order_tags, remove_order_tag, update_order_category,
    create_new_tag, list_tags, create_new_category, list_categories,
    archive_order, restore_order, list_archived_orders
)
from ..controllers.fraud_controller import (
    check_order_fraud, list_fraud_alerts, resolve_alert
)
from ..schemas.order_schemas import (
    OrderUpdate, OrderOut, MultiItemRuleRequest, RuleValidationResult,
<<<<<<< HEAD
    FraudCheckRequest, FraudCheckResponse
=======
    DelayFulfillmentRequest, OrderTagRequest, OrderCategoryRequest,
    TagCreate, TagOut, CategoryCreate, CategoryOut
>>>>>>> 326c3f07
)
from ..enums.order_enums import CheckpointType, FraudRiskLevel

router = APIRouter(prefix="/orders", tags=["Orders"])


@router.get("/", response_model=List[OrderOut])
async def get_orders(
    status: Optional[str] = Query(
        None, description="Filter by order status"
    ),
    staff_id: Optional[int] = Query(
        None, description="Filter by staff member ID"
    ),
    table_no: Optional[int] = Query(
        None, description="Filter by table number"
    ),
    tag_ids: Optional[List[int]] = Query(
        None, description="Filter by tag IDs"
    ),
    category_id: Optional[int] = Query(
        None, description="Filter by category ID"
    ),
    limit: int = Query(
        100, ge=1, le=1000, description="Number of orders to return"
    ),
    offset: int = Query(0, ge=0, description="Number of orders to skip"),
    include_items: bool = Query(
        False, description="Include order items in response"
    ),
    db: Session = Depends(get_db)
):
    """
    Retrieve a list of orders with optional filtering and pagination.

    - **status**: Filter by order status (pending, in_progress, etc.)
    - **staff_id**: Filter by staff member ID
    - **table_no**: Filter by table number
    - **tag_ids**: Filter by tag IDs
    - **category_id**: Filter by category ID
    - **limit**: Maximum number of orders to return (1-1000)
    - **offset**: Number of orders to skip for pagination
    - **include_items**: Whether to include order items in the response
    """
    return await list_orders(
        db, status, staff_id, table_no, tag_ids, category_id, limit,
        offset, include_items
    )


@router.get("/{id}", response_model=OrderOut)
async def get_order(id: int, db: Session = Depends(get_db)):
    return await get_order_by_id(db, id)


@router.put("/{order_id}", response_model=dict)
async def update_existing_order(
    order_id: int,
    order_data: OrderUpdate,
    db: Session = Depends(get_db)
):
    return await update_order(order_id, order_data, db)


@router.get("/kitchen", response_model=List[OrderOut])
async def get_kitchen_orders(
    limit: int = Query(100, ge=1, le=1000,
                       description="Number of orders to return"),
    offset: int = Query(0, ge=0, description="Number of orders to skip"),
    db: Session = Depends(get_db)
):
    """
    Retrieve a list of active kitchen orders (new or preparing).
    Used for the BOH dashboard.

    - **limit**: Maximum number of orders to return (1-1000)
    - **offset**: Number of orders to skip for pagination
    """
    return await list_kitchen_orders(db, limit, offset)


@router.post("/validate-rules", response_model=RuleValidationResult)
async def validate_rules(
    rule_request: MultiItemRuleRequest,
    db: Session = Depends(get_db)
):
    """
    Validate multi-item order rules including combo deals, bulk discounts,
    and compatibility restrictions.
    """
    return await validate_order_rules(rule_request, db)


<<<<<<< HEAD
@router.post("/{order_id}/fraud-check", response_model=FraudCheckResponse)
async def perform_order_fraud_check(
    order_id: int,
    checkpoint_types: Optional[List[CheckpointType]] = None,
    force_recheck: bool = False,
    db: Session = Depends(get_db)
):
    """
    Perform fraud detection check on a specific order.

    - **order_id**: ID of the order to check
    - **checkpoint_types**: Specific types of checks to perform
    - **force_recheck**: Force recheck even if recently checked
    """
    fraud_request = FraudCheckRequest(
        order_id=order_id,
        checkpoint_types=checkpoint_types,
        force_recheck=force_recheck
    )
    return await check_order_fraud(fraud_request, db)


@router.get("/fraud-alerts", response_model=List[dict])
async def get_fraud_alerts(
    resolved: Optional[bool] = Query(
        None, description="Filter by resolution status"),
    severity: Optional[FraudRiskLevel] = Query(
        None, description="Filter by severity level"),
    limit: int = Query(100, ge=1, le=1000,
                       description="Number of alerts to return"),
    offset: int = Query(0, ge=0, description="Number of alerts to skip"),
    db: Session = Depends(get_db)
):
    """
    Retrieve fraud alerts with optional filtering.

    - **resolved**: Filter by resolution status
    - **severity**: Filter by severity level (low, medium, high, critical)
    - **limit**: Maximum number of alerts to return
    - **offset**: Number of alerts to skip for pagination
    """
    return await list_fraud_alerts(db, resolved, severity, limit, offset)


@router.put("/fraud-alerts/{alert_id}/resolve", response_model=dict)
async def resolve_fraud_alert(
    alert_id: int,
    db: Session = Depends(get_db)
):
    """
    Resolve a fraud alert by marking it as handled.

    - **alert_id**: ID of the alert to resolve
    """
    return await resolve_alert(db, alert_id)
=======
@router.post("/{order_id}/delay", response_model=dict)
async def delay_order(
    order_id: int,
    delay_data: DelayFulfillmentRequest,
    db: Session = Depends(get_db)
):
    """
    Schedule an order for delayed fulfillment at a specified time.

    - **order_id**: ID of the order to delay
    - **scheduled_fulfillment_time**: When the order should be fulfilled
    - **delay_reason**: Optional reason for the delay
    - **additional_notes**: Optional additional notes about the delay
    """
    return await delay_order_fulfillment(order_id, delay_data, db)


@router.get("/delayed", response_model=List[OrderOut])
async def get_delayed_orders_endpoint(
    from_time: Optional[datetime] = Query(
        None, description="Filter orders scheduled from this time"
    ),
    to_time: Optional[datetime] = Query(
        None, description="Filter orders scheduled until this time"
    ),
    db: Session = Depends(get_db)
):
    """
    Retrieve orders scheduled for delayed fulfillment within a time range.

    - **from_time**: Optional start time filter
    - **to_time**: Optional end time filter
    """
    orders = await get_delayed_orders(db, from_time, to_time)
    return [OrderOut.model_validate(order) for order in orders]


@router.post("/{order_id}/tags", response_model=dict)
async def add_tags_to_order(
    order_id: int,
    tag_request: OrderTagRequest,
    db: Session = Depends(get_db)
):
    """
    Add tags to an order.

    - **order_id**: ID of the order to add tags to
    - **tag_ids**: List of tag IDs to add to the order
    """
    return await add_order_tags(order_id, tag_request, db)


@router.delete("/{order_id}/tags/{tag_id}", response_model=dict)
async def remove_tag_from_order(
    order_id: int,
    tag_id: int,
    db: Session = Depends(get_db)
):
    """
    Remove a tag from an order.

    - **order_id**: ID of the order to remove tag from
    - **tag_id**: ID of the tag to remove
    """
    return await remove_order_tag(order_id, tag_id, db)


@router.put("/{order_id}/category", response_model=dict)
async def set_order_category(
    order_id: int,
    category_request: OrderCategoryRequest,
    db: Session = Depends(get_db)
):
    """
    Set or update the category of an order.

    - **order_id**: ID of the order to update
    - **category_id**: ID of the category to set (null to remove category)
    """
    return await update_order_category(order_id, category_request, db)


@router.post("/tags", response_model=TagOut)
async def create_tag(
    tag_data: TagCreate,
    db: Session = Depends(get_db)
):
    """
    Create a new tag.

    - **name**: Name of the tag (must be unique)
    - **description**: Optional description of the tag
    """
    return await create_new_tag(tag_data, db)


@router.get("/tags", response_model=List[TagOut])
async def get_tags(
    limit: int = Query(100, ge=1, le=1000),
    offset: int = Query(0, ge=0),
    db: Session = Depends(get_db)
):
    """
    Retrieve all tags with pagination.

    - **limit**: Maximum number of tags to return (1-1000)
    - **offset**: Number of tags to skip for pagination
    """
    tags = await list_tags(db, limit, offset)
    return [TagOut.model_validate(tag) for tag in tags]


@router.post("/categories", response_model=CategoryOut)
async def create_category(
    category_data: CategoryCreate,
    db: Session = Depends(get_db)
):
    """
    Create a new category.

    - **name**: Name of the category (must be unique)
    - **description**: Optional description of the category
    """
    return await create_new_category(category_data, db)


@router.get("/categories", response_model=List[CategoryOut])
async def get_categories(
    limit: int = Query(100, ge=1, le=1000),
    offset: int = Query(0, ge=0),
    db: Session = Depends(get_db)
):
    """
    Retrieve all categories with pagination.

    - **limit**: Maximum number of categories to return (1-1000)
    - **offset**: Number of categories to skip for pagination
    """
    categories = await list_categories(db, limit, offset)
    return [CategoryOut.model_validate(category) for category in categories]


@router.post("/{order_id}/archive", response_model=dict)
async def archive_order_endpoint(
    order_id: int,
    db: Session = Depends(get_db)
):
    """
    Archive a completed or cancelled order.

    Only orders with status 'completed' or 'cancelled' can be archived.
    Archived orders are excluded from regular order listings by default.
    """
    return await archive_order(order_id, db)


@router.post("/{order_id}/restore", response_model=dict)
async def restore_order_endpoint(
    order_id: int,
    db: Session = Depends(get_db)
):
    """
    Restore an archived order back to completed status.

    Only orders with status 'archived' can be restored.
    """
    return await restore_order(order_id, db)


@router.get("/archived", response_model=List[OrderOut])
async def get_archived_orders_endpoint(
    staff_id: Optional[int] = Query(
        None, description="Filter by staff member ID"
    ),
    table_no: Optional[int] = Query(
        None, description="Filter by table number"
    ),
    limit: int = Query(
        100, ge=1, le=1000, description="Number of orders to return"
    ),
    offset: int = Query(0, ge=0, description="Number of orders to skip"),
    db: Session = Depends(get_db)
):
    """
    Retrieve archived orders with optional filtering and pagination.

    - **staff_id**: Filter by staff member ID
    - **table_no**: Filter by table number
    - **limit**: Maximum number of orders to return (1-1000)
    - **offset**: Number of orders to skip for pagination
    """
    return await list_archived_orders(
        db, staff_id, table_no, limit, offset
    )
>>>>>>> 326c3f07
<|MERGE_RESOLUTION|>--- conflicted
+++ resolved
@@ -15,12 +15,9 @@
 )
 from ..schemas.order_schemas import (
     OrderUpdate, OrderOut, MultiItemRuleRequest, RuleValidationResult,
-<<<<<<< HEAD
+    DelayFulfillmentRequest, OrderTagRequest, OrderCategoryRequest,
+    TagCreate, TagOut, CategoryCreate, CategoryOut,
     FraudCheckRequest, FraudCheckResponse
-=======
-    DelayFulfillmentRequest, OrderTagRequest, OrderCategoryRequest,
-    TagCreate, TagOut, CategoryCreate, CategoryOut
->>>>>>> 326c3f07
 )
 from ..enums.order_enums import CheckpointType, FraudRiskLevel
 
@@ -114,7 +111,6 @@
     return await validate_order_rules(rule_request, db)
 
 
-<<<<<<< HEAD
 @router.post("/{order_id}/fraud-check", response_model=FraudCheckResponse)
 async def perform_order_fraud_check(
     order_id: int,
@@ -170,7 +166,8 @@
     - **alert_id**: ID of the alert to resolve
     """
     return await resolve_alert(db, alert_id)
-=======
+
+
 @router.post("/{order_id}/delay", response_model=dict)
 async def delay_order(
     order_id: int,
@@ -292,7 +289,7 @@
     Create a new category.
 
     - **name**: Name of the category (must be unique)
-    - **description**: Optional description of the category
+    - **description**: Optional description of the tag
     """
     return await create_new_category(category_data, db)
 
@@ -364,5 +361,4 @@
     """
     return await list_archived_orders(
         db, staff_id, table_no, limit, offset
-    )
->>>>>>> 326c3f07
+    )