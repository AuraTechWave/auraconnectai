from fastapi import APIRouter, Depends, Query
from sqlalchemy.orm import Session
from typing import List, Optional
from datetime import datetime
from backend.core.database import get_db
from ..controllers.order_controller import (
    update_order, get_order_by_id, list_orders, list_kitchen_orders,
<<<<<<< HEAD
    validate_order_rules, delay_order_fulfillment, get_delayed_orders,
    archive_order, restore_order, list_archived_orders
)
from ..schemas.order_schemas import (
    OrderUpdate, OrderOut, MultiItemRuleRequest, RuleValidationResult,
    DelayFulfillmentRequest
=======
    validate_order_rules, add_order_tags, remove_order_tag,
    update_order_category, create_new_tag, list_tags,
    create_new_category, list_categories, archive_order, restore_order,
    list_archived_orders
)
from ..schemas.order_schemas import (
    OrderUpdate, OrderOut, MultiItemRuleRequest, RuleValidationResult,
    OrderTagRequest, OrderCategoryRequest, TagCreate, TagOut,
    CategoryCreate, CategoryOut
>>>>>>> 6c5f7545
)

router = APIRouter(prefix="/orders", tags=["Orders"])


@router.get("/", response_model=List[OrderOut])
async def get_orders(
    status: Optional[str] = Query(
        None, description="Filter by order status"
    ),
    staff_id: Optional[int] = Query(
        None, description="Filter by staff member ID"
    ),
    table_no: Optional[int] = Query(
        None, description="Filter by table number"
    ),
    tag_ids: Optional[List[int]] = Query(
        None, description="Filter by tag IDs"
    ),
    category_id: Optional[int] = Query(
        None, description="Filter by category ID"
    ),
    limit: int = Query(
        100, ge=1, le=1000, description="Number of orders to return"
    ),
    offset: int = Query(0, ge=0, description="Number of orders to skip"),
    include_items: bool = Query(
        False, description="Include order items in response"
    ),
    db: Session = Depends(get_db)
):
    """
    Retrieve a list of orders with optional filtering and pagination.

    - **status**: Filter by order status (pending, in_progress, etc.)
    - **staff_id**: Filter by staff member ID
    - **table_no**: Filter by table number
    - **tag_ids**: Filter by tag IDs
    - **category_id**: Filter by category ID
    - **limit**: Maximum number of orders to return (1-1000)
    - **offset**: Number of orders to skip for pagination
    - **include_items**: Whether to include order items in the response
    """
    return await list_orders(
        db, status, staff_id, table_no, tag_ids, category_id, limit,
        offset, include_items
    )


@router.get("/{id}", response_model=OrderOut)
async def get_order(id: int, db: Session = Depends(get_db)):
    return await get_order_by_id(db, id)


@router.put("/{order_id}", response_model=dict)
async def update_existing_order(
    order_id: int,
    order_data: OrderUpdate,
    db: Session = Depends(get_db)
):
    return await update_order(order_id, order_data, db)


@router.get("/kitchen", response_model=List[OrderOut])
async def get_kitchen_orders(
    limit: int = Query(100, ge=1, le=1000,
                       description="Number of orders to return"),
    offset: int = Query(0, ge=0, description="Number of orders to skip"),
    db: Session = Depends(get_db)
):
    """
    Retrieve a list of active kitchen orders (new or preparing).
    Used for the BOH dashboard.

    - **limit**: Maximum number of orders to return (1-1000)
    - **offset**: Number of orders to skip for pagination
    """
    return await list_kitchen_orders(db, limit, offset)


@router.post("/validate-rules", response_model=RuleValidationResult)
async def validate_rules(
    rule_request: MultiItemRuleRequest,
    db: Session = Depends(get_db)
):
    """
    Validate multi-item order rules including combo deals, bulk discounts,
    and compatibility restrictions.
    """
    return await validate_order_rules(rule_request, db)


<<<<<<< HEAD
@router.post("/{order_id}/delay", response_model=dict)
async def delay_order(
    order_id: int,
    delay_data: DelayFulfillmentRequest,
    db: Session = Depends(get_db)
):
    """
    Schedule an order for delayed fulfillment at a specified time.

    - **order_id**: ID of the order to delay
    - **scheduled_fulfillment_time**: When the order should be fulfilled
    - **delay_reason**: Optional reason for the delay
    - **additional_notes**: Optional additional notes about the delay
    """
    return await delay_order_fulfillment(order_id, delay_data, db)


@router.get("/delayed", response_model=List[OrderOut])
async def get_delayed_orders_endpoint(
    from_time: Optional[datetime] = Query(
        None, description="Filter orders scheduled from this time"
    ),
    to_time: Optional[datetime] = Query(
        None, description="Filter orders scheduled until this time"
    ),
    db: Session = Depends(get_db)
):
    """
    Retrieve orders scheduled for delayed fulfillment within a time range.

    - **from_time**: Optional start time filter
    - **to_time**: Optional end time filter
    """
    orders = await get_delayed_orders(db, from_time, to_time)
    return [OrderOut.model_validate(order) for order in orders]
=======
@router.post("/{order_id}/tags", response_model=dict)
async def add_tags_to_order(
    order_id: int,
    tag_request: OrderTagRequest,
    db: Session = Depends(get_db)
):
    """
    Add tags to an order.
    """
    return await add_order_tags(order_id, tag_request, db)


@router.delete("/{order_id}/tags/{tag_id}", response_model=dict)
async def remove_tag_from_order(
    order_id: int,
    tag_id: int,
    db: Session = Depends(get_db)
):
    """
    Remove a tag from an order.
    """
    return await remove_order_tag(order_id, tag_id, db)


@router.put("/{order_id}/category", response_model=dict)
async def set_order_category(
    order_id: int,
    category_request: OrderCategoryRequest,
    db: Session = Depends(get_db)
):
    """
    Set or update the category of an order.
    """
    return await update_order_category(order_id, category_request, db)


@router.get("/tags", response_model=List[TagOut])
async def get_tags(
    limit: int = Query(100, ge=1, le=1000,
                       description="Number of tags to return"),
    offset: int = Query(0, ge=0, description="Number of tags to skip"),
    db: Session = Depends(get_db)
):
    """
    Retrieve a list of all tags.
    """
    return await list_tags(db, limit, offset)


@router.post("/tags", response_model=TagOut)
async def create_tag(
    tag_data: TagCreate,
    db: Session = Depends(get_db)
):
    """
    Create a new tag.
    """
    return await create_new_tag(tag_data, db)


@router.get("/categories", response_model=List[CategoryOut])
async def get_categories(
    limit: int = Query(100, ge=1, le=1000,
                       description="Number of categories to return"),
    offset: int = Query(0, ge=0, description="Number of categories to skip"),
    db: Session = Depends(get_db)
):
    """
    Retrieve a list of all categories.
    """
    return await list_categories(db, limit, offset)


@router.post("/categories", response_model=CategoryOut)
async def create_category(
    category_data: CategoryCreate,
    db: Session = Depends(get_db)
):
    """
    Create a new category.
    """
    return await create_new_category(category_data, db)
>>>>>>> 6c5f7545


@router.post("/{order_id}/archive", response_model=dict)
async def archive_order_endpoint(
    order_id: int,
    db: Session = Depends(get_db)
):
    """
    Archive a completed or cancelled order.

    Only orders with status 'completed' or 'cancelled' can be archived.
    Archived orders are excluded from regular order listings by default.
    """
    return await archive_order(order_id, db)


@router.post("/{order_id}/restore", response_model=dict)
async def restore_order_endpoint(
    order_id: int,
    db: Session = Depends(get_db)
):
    """
    Restore an archived order back to completed status.

    Only orders with status 'archived' can be restored.
    """
    return await restore_order(order_id, db)


@router.get("/archived", response_model=List[OrderOut])
async def get_archived_orders_endpoint(
    staff_id: Optional[int] = Query(
        None, description="Filter by staff member ID"
    ),
    table_no: Optional[int] = Query(
        None, description="Filter by table number"
    ),
    limit: int = Query(
        100, ge=1, le=1000, description="Number of orders to return"
    ),
    offset: int = Query(0, ge=0, description="Number of orders to skip"),
    db: Session = Depends(get_db)
):
    """
    Retrieve archived orders with optional filtering and pagination.

    - **staff_id**: Filter by staff member ID
    - **table_no**: Filter by table number
    - **limit**: Maximum number of orders to return (1-1000)
    - **offset**: Number of orders to skip for pagination
    """
    return await list_archived_orders(
        db, staff_id, table_no, limit, offset
    )<|MERGE_RESOLUTION|>--- conflicted
+++ resolved
@@ -5,24 +5,15 @@
 from backend.core.database import get_db
 from ..controllers.order_controller import (
     update_order, get_order_by_id, list_orders, list_kitchen_orders,
-<<<<<<< HEAD
     validate_order_rules, delay_order_fulfillment, get_delayed_orders,
+    add_order_tags, remove_order_tag, update_order_category,
+    create_new_tag, list_tags, create_new_category, list_categories,
     archive_order, restore_order, list_archived_orders
 )
 from ..schemas.order_schemas import (
     OrderUpdate, OrderOut, MultiItemRuleRequest, RuleValidationResult,
-    DelayFulfillmentRequest
-=======
-    validate_order_rules, add_order_tags, remove_order_tag,
-    update_order_category, create_new_tag, list_tags,
-    create_new_category, list_categories, archive_order, restore_order,
-    list_archived_orders
-)
-from ..schemas.order_schemas import (
-    OrderUpdate, OrderOut, MultiItemRuleRequest, RuleValidationResult,
-    OrderTagRequest, OrderCategoryRequest, TagCreate, TagOut,
-    CategoryCreate, CategoryOut
->>>>>>> 6c5f7545
+    DelayFulfillmentRequest, OrderTagRequest, OrderCategoryRequest,
+    TagCreate, TagOut, CategoryCreate, CategoryOut
 )
 
 router = APIRouter(prefix="/orders", tags=["Orders"])
@@ -115,7 +106,6 @@
     return await validate_order_rules(rule_request, db)
 
 
-<<<<<<< HEAD
 @router.post("/{order_id}/delay", response_model=dict)
 async def delay_order(
     order_id: int,
@@ -151,7 +141,8 @@
     """
     orders = await get_delayed_orders(db, from_time, to_time)
     return [OrderOut.model_validate(order) for order in orders]
-=======
+
+
 @router.post("/{order_id}/tags", response_model=dict)
 async def add_tags_to_order(
     order_id: int,
@@ -160,6 +151,9 @@
 ):
     """
     Add tags to an order.
+
+    - **order_id**: ID of the order to add tags to
+    - **tag_ids**: List of tag IDs to add to the order
     """
     return await add_order_tags(order_id, tag_request, db)
 
@@ -172,6 +166,9 @@
 ):
     """
     Remove a tag from an order.
+
+    - **order_id**: ID of the order to remove tag from
+    - **tag_id**: ID of the tag to remove
     """
     return await remove_order_tag(order_id, tag_id, db)
 
@@ -184,21 +181,11 @@
 ):
     """
     Set or update the category of an order.
+
+    - **order_id**: ID of the order to update
+    - **category_id**: ID of the category to set (null to remove category)
     """
     return await update_order_category(order_id, category_request, db)
-
-
-@router.get("/tags", response_model=List[TagOut])
-async def get_tags(
-    limit: int = Query(100, ge=1, le=1000,
-                       description="Number of tags to return"),
-    offset: int = Query(0, ge=0, description="Number of tags to skip"),
-    db: Session = Depends(get_db)
-):
-    """
-    Retrieve a list of all tags.
-    """
-    return await list_tags(db, limit, offset)
 
 
 @router.post("/tags", response_model=TagOut)
@@ -208,21 +195,27 @@
 ):
     """
     Create a new tag.
+
+    - **name**: Name of the tag (must be unique)
+    - **description**: Optional description of the tag
     """
     return await create_new_tag(tag_data, db)
 
 
-@router.get("/categories", response_model=List[CategoryOut])
-async def get_categories(
-    limit: int = Query(100, ge=1, le=1000,
-                       description="Number of categories to return"),
-    offset: int = Query(0, ge=0, description="Number of categories to skip"),
-    db: Session = Depends(get_db)
-):
-    """
-    Retrieve a list of all categories.
-    """
-    return await list_categories(db, limit, offset)
+@router.get("/tags", response_model=List[TagOut])
+async def get_tags(
+    limit: int = Query(100, ge=1, le=1000),
+    offset: int = Query(0, ge=0),
+    db: Session = Depends(get_db)
+):
+    """
+    Retrieve all tags with pagination.
+
+    - **limit**: Maximum number of tags to return (1-1000)
+    - **offset**: Number of tags to skip for pagination
+    """
+    tags = await list_tags(db, limit, offset)
+    return [TagOut.model_validate(tag) for tag in tags]
 
 
 @router.post("/categories", response_model=CategoryOut)
@@ -232,9 +225,27 @@
 ):
     """
     Create a new category.
+
+    - **name**: Name of the category (must be unique)
+    - **description**: Optional description of the category
     """
     return await create_new_category(category_data, db)
->>>>>>> 6c5f7545
+
+
+@router.get("/categories", response_model=List[CategoryOut])
+async def get_categories(
+    limit: int = Query(100, ge=1, le=1000),
+    offset: int = Query(0, ge=0),
+    db: Session = Depends(get_db)
+):
+    """
+    Retrieve all categories with pagination.
+
+    - **limit**: Maximum number of categories to return (1-1000)
+    - **offset**: Number of categories to skip for pagination
+    """
+    categories = await list_categories(db, limit, offset)
+    return [CategoryOut.model_validate(category) for category in categories]
 
 
 @router.post("/{order_id}/archive", response_model=dict)
