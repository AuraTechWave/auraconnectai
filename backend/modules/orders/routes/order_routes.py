from fastapi import APIRouter, Depends, Query, UploadFile, File
from sqlalchemy.orm import Session
from typing import List, Optional
from datetime import datetime
from backend.core.database import get_db
from ..controllers.order_controller import (
    update_order, get_order_by_id, list_orders, list_kitchen_orders,
<<<<<<< HEAD
    validate_order_rules, validate_special_instructions
)
from ..schemas.order_schemas import (
    OrderUpdate, OrderOut, MultiItemRuleRequest, RuleValidationResult,
    OrderItemUpdate
=======
    validate_order_rules, delay_order_fulfillment, get_delayed_orders,
    add_order_tags, remove_order_tag, update_order_category,
    create_new_tag, list_tags, create_new_category, list_categories,
    archive_order, restore_order, list_archived_orders,
    update_order_notes, upload_order_attachment,
    list_order_attachments, remove_order_attachment
)
from ..controllers.fraud_controller import (
    check_order_fraud, list_fraud_alerts, resolve_alert
)
from ..schemas.order_schemas import (
    OrderUpdate, OrderOut, MultiItemRuleRequest, RuleValidationResult,
    DelayFulfillmentRequest, OrderTagRequest, OrderCategoryRequest,
    TagCreate, TagOut, CategoryCreate, CategoryOut,
    FraudCheckRequest, FraudCheckResponse,
    CustomerNotesUpdate, OrderAttachmentOut, AttachmentResponse
>>>>>>> eab1d040
)
from ..enums.order_enums import CheckpointType, FraudRiskLevel

router = APIRouter(prefix="/orders", tags=["Orders"])


@router.get("/", response_model=List[OrderOut])
async def get_orders(
    status: Optional[str] = Query(
        None, description="Filter by order status"
    ),
    staff_id: Optional[int] = Query(
        None, description="Filter by staff member ID"
    ),
    table_no: Optional[int] = Query(
        None, description="Filter by table number"
    ),
    tag_ids: Optional[List[int]] = Query(
        None, description="Filter by tag IDs"
    ),
    category_id: Optional[int] = Query(
        None, description="Filter by category ID"
    ),
    limit: int = Query(
        100, ge=1, le=1000, description="Number of orders to return"
    ),
    offset: int = Query(0, ge=0, description="Number of orders to skip"),
    include_items: bool = Query(
        False, description="Include order items in response"
    ),
    db: Session = Depends(get_db)
):
    """
    Retrieve a list of orders with optional filtering and pagination.

    - **status**: Filter by order status (pending, in_progress, etc.)
    - **staff_id**: Filter by staff member ID
    - **table_no**: Filter by table number
    - **tag_ids**: Filter by tag IDs
    - **category_id**: Filter by category ID
    - **limit**: Maximum number of orders to return (1-1000)
    - **offset**: Number of orders to skip for pagination
    - **include_items**: Whether to include order items in the response
    """
    return await list_orders(
        db, status, staff_id, table_no, tag_ids, category_id, limit,
        offset, include_items
    )


@router.get("/{id}", response_model=OrderOut)
async def get_order(id: int, db: Session = Depends(get_db)):
    return await get_order_by_id(db, id)


@router.put("/{order_id}", response_model=dict)
async def update_existing_order(
    order_id: int,
    order_data: OrderUpdate,
    db: Session = Depends(get_db)
):
    return await update_order(order_id, order_data, db)


@router.get("/kitchen", response_model=List[OrderOut])
async def get_kitchen_orders(
    limit: int = Query(100, ge=1, le=1000,
                       description="Number of orders to return"),
    offset: int = Query(0, ge=0, description="Number of orders to skip"),
    db: Session = Depends(get_db)
):
    """
    Retrieve a list of active kitchen orders (new or preparing).
    Used for the BOH dashboard.

    - **limit**: Maximum number of orders to return (1-1000)
    - **offset**: Number of orders to skip for pagination
    """
    return await list_kitchen_orders(db, limit, offset)


@router.post("/validate-rules", response_model=RuleValidationResult)
async def validate_rules(
    rule_request: MultiItemRuleRequest,
    db: Session = Depends(get_db)
):
    """
    Validate multi-item order rules including combo deals, bulk discounts,
    and compatibility restrictions.
    """
    return await validate_order_rules(rule_request, db)


<<<<<<< HEAD
@router.post("/validate-special-instructions")
async def validate_special_instructions_endpoint(
    order_items: List[OrderItemUpdate],
    db: Session = Depends(get_db)
):
    """
    Validate special instructions for order items including priority ranges
    and instruction type validation.
    """
    return await validate_special_instructions(order_items, db)
=======
@router.post("/{order_id}/fraud-check", response_model=FraudCheckResponse)
async def perform_order_fraud_check(
    order_id: int,
    checkpoint_types: Optional[List[CheckpointType]] = None,
    force_recheck: bool = False,
    db: Session = Depends(get_db)
):
    """
    Perform fraud detection check on a specific order.

    - **order_id**: ID of the order to check
    - **checkpoint_types**: Specific types of checks to perform
    - **force_recheck**: Force recheck even if recently checked
    """
    fraud_request = FraudCheckRequest(
        order_id=order_id,
        checkpoint_types=checkpoint_types,
        force_recheck=force_recheck
    )
    return await check_order_fraud(fraud_request, db)


@router.get("/fraud-alerts", response_model=List[dict])
async def get_fraud_alerts(
    resolved: Optional[bool] = Query(
        None, description="Filter by resolution status"),
    severity: Optional[FraudRiskLevel] = Query(
        None, description="Filter by severity level"),
    limit: int = Query(100, ge=1, le=1000,
                       description="Number of alerts to return"),
    offset: int = Query(0, ge=0, description="Number of alerts to skip"),
    db: Session = Depends(get_db)
):
    """
    Retrieve fraud alerts with optional filtering.

    - **resolved**: Filter by resolution status
    - **severity**: Filter by severity level (low, medium, high, critical)
    - **limit**: Maximum number of alerts to return
    - **offset**: Number of alerts to skip for pagination
    """
    return await list_fraud_alerts(db, resolved, severity, limit, offset)


@router.put("/fraud-alerts/{alert_id}/resolve", response_model=dict)
async def resolve_fraud_alert(
    alert_id: int,
    db: Session = Depends(get_db)
):
    """
    Resolve a fraud alert by marking it as handled.

    - **alert_id**: ID of the alert to resolve
    """
    return await resolve_alert(db, alert_id)


@router.post("/{order_id}/delay", response_model=dict)
async def delay_order(
    order_id: int,
    delay_data: DelayFulfillmentRequest,
    db: Session = Depends(get_db)
):
    """
    Schedule an order for delayed fulfillment at a specified time.

    - **order_id**: ID of the order to delay
    - **scheduled_fulfillment_time**: When the order should be fulfilled
    - **delay_reason**: Optional reason for the delay
    - **additional_notes**: Optional additional notes about the delay
    """
    return await delay_order_fulfillment(order_id, delay_data, db)


@router.get("/delayed", response_model=List[OrderOut])
async def get_delayed_orders_endpoint(
    from_time: Optional[datetime] = Query(
        None, description="Filter orders scheduled from this time"
    ),
    to_time: Optional[datetime] = Query(
        None, description="Filter orders scheduled until this time"
    ),
    db: Session = Depends(get_db)
):
    """
    Retrieve orders scheduled for delayed fulfillment within a time range.

    - **from_time**: Optional start time filter
    - **to_time**: Optional end time filter
    """
    orders = await get_delayed_orders(db, from_time, to_time)
    return [OrderOut.model_validate(order) for order in orders]


@router.post("/{order_id}/tags", response_model=dict)
async def add_tags_to_order(
    order_id: int,
    tag_request: OrderTagRequest,
    db: Session = Depends(get_db)
):
    """
    Add tags to an order.

    - **order_id**: ID of the order to add tags to
    - **tag_ids**: List of tag IDs to add to the order
    """
    return await add_order_tags(order_id, tag_request, db)


@router.delete("/{order_id}/tags/{tag_id}", response_model=dict)
async def remove_tag_from_order(
    order_id: int,
    tag_id: int,
    db: Session = Depends(get_db)
):
    """
    Remove a tag from an order.

    - **order_id**: ID of the order to remove tag from
    - **tag_id**: ID of the tag to remove
    """
    return await remove_order_tag(order_id, tag_id, db)


@router.put("/{order_id}/category", response_model=dict)
async def set_order_category(
    order_id: int,
    category_request: OrderCategoryRequest,
    db: Session = Depends(get_db)
):
    """
    Set or update the category of an order.

    - **order_id**: ID of the order to update
    - **category_id**: ID of the category to set (null to remove category)
    """
    return await update_order_category(order_id, category_request, db)


@router.post("/tags", response_model=TagOut)
async def create_tag(
    tag_data: TagCreate,
    db: Session = Depends(get_db)
):
    """
    Create a new tag.

    - **name**: Name of the tag (must be unique)
    - **description**: Optional description of the tag
    """
    return await create_new_tag(tag_data, db)


@router.get("/tags", response_model=List[TagOut])
async def get_tags(
    limit: int = Query(100, ge=1, le=1000),
    offset: int = Query(0, ge=0),
    db: Session = Depends(get_db)
):
    """
    Retrieve all tags with pagination.

    - **limit**: Maximum number of tags to return (1-1000)
    - **offset**: Number of tags to skip for pagination
    """
    tags = await list_tags(db, limit, offset)
    return [TagOut.model_validate(tag) for tag in tags]


@router.post("/categories", response_model=CategoryOut)
async def create_category(
    category_data: CategoryCreate,
    db: Session = Depends(get_db)
):
    """
    Create a new category.

    - **name**: Name of the category (must be unique)
    - **description**: Optional description of the tag
    """
    return await create_new_category(category_data, db)


@router.get("/categories", response_model=List[CategoryOut])
async def get_categories(
    limit: int = Query(100, ge=1, le=1000),
    offset: int = Query(0, ge=0),
    db: Session = Depends(get_db)
):
    """
    Retrieve all categories with pagination.

    - **limit**: Maximum number of categories to return (1-1000)
    - **offset**: Number of categories to skip for pagination
    """
    categories = await list_categories(db, limit, offset)
    return [CategoryOut.model_validate(category) for category in categories]


@router.post("/{order_id}/archive", response_model=dict)
async def archive_order_endpoint(
    order_id: int,
    db: Session = Depends(get_db)
):
    """
    Archive a completed or cancelled order.

    Only orders with status 'completed' or 'cancelled' can be archived.
    Archived orders are excluded from regular order listings by default.
    """
    return await archive_order(order_id, db)


@router.post("/{order_id}/restore", response_model=dict)
async def restore_order_endpoint(
    order_id: int,
    db: Session = Depends(get_db)
):
    """
    Restore an archived order back to completed status.

    Only orders with status 'archived' can be restored.
    """
    return await restore_order(order_id, db)


@router.get("/archived", response_model=List[OrderOut])
async def get_archived_orders_endpoint(
    staff_id: Optional[int] = Query(
        None, description="Filter by staff member ID"
    ),
    table_no: Optional[int] = Query(
        None, description="Filter by table number"
    ),
    limit: int = Query(
        100, ge=1, le=1000, description="Number of orders to return"
    ),
    offset: int = Query(0, ge=0, description="Number of orders to skip"),
    db: Session = Depends(get_db)
):
    """
    Retrieve archived orders with optional filtering and pagination.

    - **staff_id**: Filter by staff member ID
    - **table_no**: Filter by table number
    - **limit**: Maximum number of orders to return (1-1000)
    - **offset**: Number of orders to skip for pagination
    """
    return await list_archived_orders(
        db, staff_id, table_no, limit, offset
    )


@router.put("/{order_id}/notes", response_model=dict)
async def update_notes(
    order_id: int,
    notes_update: CustomerNotesUpdate,
    db: Session = Depends(get_db)
):
    """
    Update customer notes for an order.
    - **order_id**: ID of the order to update
    - **customer_notes**: New customer notes text (can be null to clear notes)
    """
    return await update_order_notes(order_id, notes_update, db)


@router.post("/{order_id}/attachments", response_model=AttachmentResponse)
async def upload_attachment(
    order_id: int,
    file: UploadFile = File(...),
    description: Optional[str] = None,
    is_public: bool = False,
    db: Session = Depends(get_db)
):
    """
    Upload a file attachment to an order.
    - **order_id**: ID of the order to attach the file to
    - **file**: File to upload (supports common document and image formats)
    """
    result = await upload_order_attachment(
        order_id, file, db, description, is_public
    )
    return AttachmentResponse(
        success=True,
        message=result["message"],
        data=result["data"]
    )


@router.get("/{order_id}/attachments", response_model=List[OrderAttachmentOut])
async def get_attachments(
    order_id: int,
    db: Session = Depends(get_db)
):
    """
    Get all attachments for an order.
    - **order_id**: ID of the order to get attachments for
    """
    return await list_order_attachments(order_id, db)


@router.delete("/attachments/{attachment_id}", response_model=dict)
async def delete_attachment(
    attachment_id: int,
    db: Session = Depends(get_db)
):
    """
    Delete a specific attachment.
    - **attachment_id**: ID of the attachment to delete
    """
    return await remove_order_attachment(attachment_id, db)
>>>>>>> eab1d040
<|MERGE_RESOLUTION|>--- conflicted
+++ resolved
@@ -5,14 +5,8 @@
 from backend.core.database import get_db
 from ..controllers.order_controller import (
     update_order, get_order_by_id, list_orders, list_kitchen_orders,
-<<<<<<< HEAD
-    validate_order_rules, validate_special_instructions
-)
-from ..schemas.order_schemas import (
-    OrderUpdate, OrderOut, MultiItemRuleRequest, RuleValidationResult,
-    OrderItemUpdate
-=======
-    validate_order_rules, delay_order_fulfillment, get_delayed_orders,
+    validate_order_rules, validate_special_instructions,
+    delay_order_fulfillment, get_delayed_orders,
     add_order_tags, remove_order_tag, update_order_category,
     create_new_tag, list_tags, create_new_category, list_categories,
     archive_order, restore_order, list_archived_orders,
@@ -27,8 +21,8 @@
     DelayFulfillmentRequest, OrderTagRequest, OrderCategoryRequest,
     TagCreate, TagOut, CategoryCreate, CategoryOut,
     FraudCheckRequest, FraudCheckResponse,
-    CustomerNotesUpdate, OrderAttachmentOut, AttachmentResponse
->>>>>>> eab1d040
+    CustomerNotesUpdate, OrderAttachmentOut, AttachmentResponse,
+    OrderItemUpdate
 )
 from ..enums.order_enums import CheckpointType, FraudRiskLevel
 
@@ -122,7 +116,6 @@
     return await validate_order_rules(rule_request, db)
 
 
-<<<<<<< HEAD
 @router.post("/validate-special-instructions")
 async def validate_special_instructions_endpoint(
     order_items: List[OrderItemUpdate],
@@ -133,7 +126,8 @@
     and instruction type validation.
     """
     return await validate_special_instructions(order_items, db)
-=======
+
+
 @router.post("/{order_id}/fraud-check", response_model=FraudCheckResponse)
 async def perform_order_fraud_check(
     order_id: int,
@@ -445,5 +439,4 @@
     Delete a specific attachment.
     - **attachment_id**: ID of the attachment to delete
     """
-    return await remove_order_attachment(attachment_id, db)
->>>>>>> eab1d040
+    return await remove_order_attachment(attachment_id, db)