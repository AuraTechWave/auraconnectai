from fastapi import APIRouter, Depends, Query
from sqlalchemy.orm import Session
from typing import List, Optional
from datetime import datetime
from backend.core.database import get_db
from ..controllers.order_controller import (
    update_order, get_order_by_id, list_orders, list_kitchen_orders,
<<<<<<< HEAD
    validate_order_rules, delay_order_fulfillment, get_delayed_orders
=======
    validate_order_rules, archive_order, restore_order, list_archived_orders
>>>>>>> 80149837
)
from ..schemas.order_schemas import (
    OrderUpdate, OrderOut, MultiItemRuleRequest, RuleValidationResult,
    DelayFulfillmentRequest
)

router = APIRouter(prefix="/orders", tags=["Orders"])


@router.get("/", response_model=List[OrderOut])
async def get_orders(
    status: Optional[str] = Query(
        None, description="Filter by order status"
    ),
    staff_id: Optional[int] = Query(
        None, description="Filter by staff member ID"
    ),
    table_no: Optional[int] = Query(
        None, description="Filter by table number"
    ),
    limit: int = Query(
        100, ge=1, le=1000, description="Number of orders to return"
    ),
    offset: int = Query(0, ge=0, description="Number of orders to skip"),
    include_items: bool = Query(
        False, description="Include order items in response"
    ),
    db: Session = Depends(get_db)
):
    """
    Retrieve a list of orders with optional filtering and pagination.

    - **status**: Filter by order status (pending, in_progress, etc.)
    - **staff_id**: Filter by staff member ID
    - **table_no**: Filter by table number
    - **limit**: Maximum number of orders to return (1-1000)
    - **offset**: Number of orders to skip for pagination
    - **include_items**: Whether to include order items in the response
    """
    return await list_orders(
        db, status, staff_id, table_no, limit, offset, include_items
    )


@router.get("/{id}", response_model=OrderOut)
async def get_order(id: int, db: Session = Depends(get_db)):
    return await get_order_by_id(db, id)


@router.put("/{order_id}", response_model=dict)
async def update_existing_order(
    order_id: int,
    order_data: OrderUpdate,
    db: Session = Depends(get_db)
):
    return await update_order(order_id, order_data, db)


@router.get("/kitchen", response_model=List[OrderOut])
async def get_kitchen_orders(
    limit: int = Query(100, ge=1, le=1000,
                       description="Number of orders to return"),
    offset: int = Query(0, ge=0, description="Number of orders to skip"),
    db: Session = Depends(get_db)
):
    """
    Retrieve a list of active kitchen orders (new or preparing).
    Used for the BOH dashboard.

    - **limit**: Maximum number of orders to return (1-1000)
    - **offset**: Number of orders to skip for pagination
    """
    return await list_kitchen_orders(db, limit, offset)


@router.post("/validate-rules", response_model=RuleValidationResult)
async def validate_rules(
    rule_request: MultiItemRuleRequest,
    db: Session = Depends(get_db)
):
    """
    Validate multi-item order rules including combo deals, bulk discounts,
    and compatibility restrictions.
    """
    return await validate_order_rules(rule_request, db)


<<<<<<< HEAD
@router.post("/{order_id}/delay", response_model=dict)
async def delay_order(
    order_id: int,
    delay_data: DelayFulfillmentRequest,
    db: Session = Depends(get_db)
):
    """
    Schedule an order for delayed fulfillment at a specified time.

    - **order_id**: ID of the order to delay
    - **scheduled_fulfillment_time**: When the order should be fulfilled
    - **delay_reason**: Optional reason for the delay
    - **additional_notes**: Optional additional notes about the delay
    """
    return await delay_order_fulfillment(order_id, delay_data, db)


@router.get("/delayed", response_model=List[OrderOut])
async def get_delayed_orders_endpoint(
    from_time: Optional[datetime] = Query(
        None, description="Filter orders scheduled from this time"
    ),
    to_time: Optional[datetime] = Query(
        None, description="Filter orders scheduled until this time"
    ),
    db: Session = Depends(get_db)
):
    """
    Retrieve orders scheduled for delayed fulfillment within a time range.

    - **from_time**: Optional start time filter
    - **to_time**: Optional end time filter
    """
    orders = await get_delayed_orders(db, from_time, to_time)
    return [OrderOut.model_validate(order) for order in orders]
=======
@router.post("/{order_id}/archive", response_model=dict)
async def archive_order_endpoint(
    order_id: int,
    db: Session = Depends(get_db)
):
    """
    Archive a completed or cancelled order.

    Only orders with status 'completed' or 'cancelled' can be archived.
    Archived orders are excluded from regular order listings by default.
    """
    return await archive_order(order_id, db)


@router.post("/{order_id}/restore", response_model=dict)
async def restore_order_endpoint(
    order_id: int,
    db: Session = Depends(get_db)
):
    """
    Restore an archived order back to completed status.

    Only orders with status 'archived' can be restored.
    """
    return await restore_order(order_id, db)


@router.get("/archived", response_model=List[OrderOut])
async def get_archived_orders_endpoint(
    staff_id: Optional[int] = Query(
        None, description="Filter by staff member ID"
    ),
    table_no: Optional[int] = Query(
        None, description="Filter by table number"
    ),
    limit: int = Query(
        100, ge=1, le=1000, description="Number of orders to return"
    ),
    offset: int = Query(0, ge=0, description="Number of orders to skip"),
    db: Session = Depends(get_db)
):
    """
    Retrieve archived orders with optional filtering and pagination.

    - **staff_id**: Filter by staff member ID
    - **table_no**: Filter by table number
    - **limit**: Maximum number of orders to return (1-1000)
    - **offset**: Number of orders to skip for pagination
    """
    return await list_archived_orders(
        db, staff_id, table_no, limit, offset
    )
>>>>>>> 80149837
<|MERGE_RESOLUTION|>--- conflicted
+++ resolved
@@ -5,11 +5,8 @@
 from backend.core.database import get_db
 from ..controllers.order_controller import (
     update_order, get_order_by_id, list_orders, list_kitchen_orders,
-<<<<<<< HEAD
-    validate_order_rules, delay_order_fulfillment, get_delayed_orders
-=======
-    validate_order_rules, archive_order, restore_order, list_archived_orders
->>>>>>> 80149837
+    validate_order_rules, delay_order_fulfillment, get_delayed_orders,
+    archive_order, restore_order, list_archived_orders
 )
 from ..schemas.order_schemas import (
     OrderUpdate, OrderOut, MultiItemRuleRequest, RuleValidationResult,
@@ -97,7 +94,6 @@
     return await validate_order_rules(rule_request, db)
 
 
-<<<<<<< HEAD
 @router.post("/{order_id}/delay", response_model=dict)
 async def delay_order(
     order_id: int,
@@ -133,7 +129,8 @@
     """
     orders = await get_delayed_orders(db, from_time, to_time)
     return [OrderOut.model_validate(order) for order in orders]
-=======
+
+
 @router.post("/{order_id}/archive", response_model=dict)
 async def archive_order_endpoint(
     order_id: int,
@@ -185,5 +182,4 @@
     """
     return await list_archived_orders(
         db, staff_id, table_no, limit, offset
-    )
->>>>>>> 80149837
+    )