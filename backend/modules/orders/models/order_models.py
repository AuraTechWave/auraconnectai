--- conflicted
+++ resolved
@@ -49,11 +49,9 @@
     order_items = relationship("OrderItem", back_populates="order")
     tags = relationship("Tag", secondary=order_tags, back_populates="orders")
     category = relationship("Category", back_populates="orders")
-<<<<<<< HEAD
     payment_reconciliations = relationship(
         "PaymentReconciliation", back_populates="order"
     )
-=======
     print_tickets = relationship("PrintTicket", back_populates="order")
     attachments = relationship("OrderAttachment", back_populates="order")
 
@@ -69,7 +67,6 @@
             "new_priority": new_priority,
             "updated_at": self.priority_updated_at
         }
->>>>>>> 6567b44a
 
 
 class OrderItem(Base, TimestampMixin):
