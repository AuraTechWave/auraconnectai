--- conflicted
+++ resolved
@@ -1,10 +1,6 @@
 from sqlalchemy import (Column, Integer, String, ForeignKey, DateTime,
-<<<<<<< HEAD
-                        Numeric, Text, Table, Enum)
-=======
-                        Numeric, Text, Table, Boolean)
+                        Numeric, Text, Table, Enum, Boolean)
 from sqlalchemy.dialects.postgresql import JSONB
->>>>>>> 401032d1
 from sqlalchemy.orm import relationship
 from backend.core.database import Base
 from backend.core.mixins import TimestampMixin
@@ -36,7 +32,6 @@
     scheduled_fulfillment_time = Column(DateTime, nullable=True)
     delay_reason = Column(String, nullable=True)
     delay_requested_at = Column(DateTime, nullable=True)
-<<<<<<< HEAD
     priority = Column(
         Enum(OrderPriority), 
         nullable=False, 
@@ -44,19 +39,18 @@
         index=True
     )
     priority_updated_at = Column(DateTime(timezone=True), nullable=True)
-=======
     external_id = Column(String, nullable=True, index=True)
 
     fraud_risk_score = Column(Numeric(5, 2), nullable=True, default=0.0)
     fraud_status = Column(String, nullable=False, default="pending")
     fraud_last_check = Column(DateTime, nullable=True)
     fraud_flags = Column(Text, nullable=True)
->>>>>>> 401032d1
 
     order_items = relationship("OrderItem", back_populates="order")
     tags = relationship("Tag", secondary=order_tags, back_populates="orders")
     category = relationship("Category", back_populates="orders")
-<<<<<<< HEAD
+    print_tickets = relationship("PrintTicket", back_populates="order")
+    attachments = relationship("OrderAttachment", back_populates="order")
     
     def update_priority(self, new_priority: OrderPriority, user_id: Optional[int] = None):
         """Update order priority with audit trail."""
@@ -69,10 +63,6 @@
             "new_priority": new_priority,
             "updated_at": self.priority_updated_at
         }
-=======
-    print_tickets = relationship("PrintTicket", back_populates="order")
-    attachments = relationship("OrderAttachment", back_populates="order")
->>>>>>> 401032d1
 
 
 class OrderItem(Base, TimestampMixin):
